##! The input framework provides a way to read previously stored data either
##! as an event stream or into a bro table.

module Input;

export {

	## The default input reader used. Defaults to `READER_ASCII`.
	const default_reader = READER_ASCII &redef;

	## The default reader mode used. Defaults to `MANUAL`.
	const default_mode = MANUAL &redef;

	## Separator between fields.
<<<<<<< HEAD
	## Please note that the separator has to be exactly one character long
=======
	## Please note that the separator has to be exactly one character long.
>>>>>>> 00759732
	## Can be overwritten by individual writers.
	const separator = "\t" &redef;

	## Separator between set elements.
<<<<<<< HEAD
	## Please note that the separator has to be exactly one character long
=======
	## Please note that the separator has to be exactly one character long.
>>>>>>> 00759732
	## Can be overwritten by individual writers.
	const set_separator = "," &redef;

	## String to use for empty fields.
<<<<<<< HEAD
	## Can be overwritten by individual writers.	
=======
	## Can be overwritten by individual writers.
>>>>>>> 00759732
	const empty_field = "(empty)" &redef;

	## String to use for an unset &optional field.
	## Can be overwritten by individual writers.
	const unset_field = "-" &redef;

	## Flag that controls if the input framework accepts records
	## that contain types that are not supported (at the moment
	## file and function). If true, the input framework will
	## warn in these cases, but continue. If false, it will
	## abort. Defaults to false (abort)
	const accept_unsupported_types = F &redef;

	## TableFilter description type used for the `table` method.
	type TableDescription: record {
		## Common definitions for tables and events

		## String that allows the reader to find the source.
		## For `READER_ASCII`, this is the filename.
		source: string;

		## Reader to use for this stream
		reader: Reader &default=default_reader;

		## Read mode to use for this stream
		mode: Mode &default=default_mode;

		## Descriptive name. Used to remove a stream at a later time
		name: string;

		# Special definitions for tables

		## Table which will receive the data read by the input framework
		destination: any;

		## Record that defines the values used as the index of the table
		idx: any;

		## Record that defines the values used as the elements of the table
		## If val is undefined, destination has to be a set.
		val: any &optional;

		## Defines if the value of the table is a record (default), or a single  value. Val
		## can only contain one element when this is set to false.
		want_record: bool &default=T;

		## The event that is raised each time a value is added to, changed in or removed
		## from the table. The event will receive an Input::Event enum as the first
		## argument, the idx record as the second argument and the value (record) as the
		## third argument.
		ev: any &optional; # event containing idx, val as values.

		## Predicate function that can decide if an insertion, update or removal should
		## really be executed. Parameters are the same as for the event. If true is
		## returned, the update is performed. If false is returned, it is skipped.
		pred: function(typ: Input::Event, left: any, right: any): bool &optional;

		## A key/value table that will be passed on the reader.
		## Interpretation of the values is left to the writer, but
		## usually they will be used for configuration purposes.
                config: table[string] of string &default=table();
	};

	## EventFilter description type used for the `event` method.
	type EventDescription: record {
		## Common definitions for tables and events

		## String that allows the reader to find the source.
		## For `READER_ASCII`, this is the filename.
		source: string;

		## Reader to use for this steam
		reader: Reader &default=default_reader;

		## Read mode to use for this stream
		mode: Mode &default=default_mode;

		## Descriptive name. Used to remove a stream at a later time
		name: string;

		# Special definitions for events

		## Record describing the fields to be retrieved from the source input.
		fields: any;

		## If want_record if false, the event receives each value in fields as a separate argument.
		## If it is set to true (default), the event receives all fields in a single record value.
		want_record: bool &default=T;

		## The event that is raised each time a new line is received from the reader.
		## The event will receive an Input::Event enum as the first element, and the fields as the following arguments.
		ev: any;

		## A key/value table that will be passed on the reader.
		## Interpretation of the values is left to the writer, but
		## usually they will be used for configuration purposes.
		config: table[string] of string &default=table();
	};

	## Create a new table input from a given source. Returns true on success.
	##
	## description: `TableDescription` record describing the source.
	global add_table: function(description: Input::TableDescription) : bool;

	## Create a new event input from a given source. Returns true on success.
	##
	## description: `TableDescription` record describing the source.
	global add_event: function(description: Input::EventDescription) : bool;

	## Remove a input stream. Returns true on success and false if the named stream was
	## not found.
	##
	## id: string value identifying the stream to be removed
	global remove: function(id: string) : bool;

	## Forces the current input to be checked for changes.
	## Returns true on success and false if the named stream was not found
	##
	## id: string value identifying the stream
	global force_update: function(id: string) : bool;

	## Event that is called, when the end of a data source has been reached, including
	## after an update.
	global end_of_data: event(name: string, source:string);
}

@load base/input.bif


module Input;

function add_table(description: Input::TableDescription) : bool
	{
	return __create_table_stream(description);
	}

function add_event(description: Input::EventDescription) : bool
	{
	return __create_event_stream(description);
	}

function remove(id: string) : bool
	{
	return __remove_stream(id);
	}

function force_update(id: string) : bool
	{
	return __force_update(id);
	}
<|MERGE_RESOLUTION|>--- conflicted
+++ resolved
@@ -12,29 +12,17 @@
 	const default_mode = MANUAL &redef;
 
 	## Separator between fields.
-<<<<<<< HEAD
-	## Please note that the separator has to be exactly one character long
-=======
 	## Please note that the separator has to be exactly one character long.
->>>>>>> 00759732
 	## Can be overwritten by individual writers.
 	const separator = "\t" &redef;
 
 	## Separator between set elements.
-<<<<<<< HEAD
-	## Please note that the separator has to be exactly one character long
-=======
 	## Please note that the separator has to be exactly one character long.
->>>>>>> 00759732
 	## Can be overwritten by individual writers.
 	const set_separator = "," &redef;
 
 	## String to use for empty fields.
-<<<<<<< HEAD
-	## Can be overwritten by individual writers.	
-=======
 	## Can be overwritten by individual writers.
->>>>>>> 00759732
 	const empty_field = "(empty)" &redef;
 
 	## String to use for an unset &optional field.
