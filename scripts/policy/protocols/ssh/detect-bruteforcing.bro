--- conflicted
+++ resolved
@@ -2,11 +2,7 @@
 ##! bruteforcing over SSH.
 
 @load base/protocols/ssh
-<<<<<<< HEAD
-@load base/frameworks/measurement
-=======
 @load base/frameworks/sumstats
->>>>>>> 2c689b7f
 @load base/frameworks/notice
 @load base/frameworks/intel
 
@@ -46,23 +42,6 @@
 
 event bro_init()
 	{
-<<<<<<< HEAD
-	Metrics::add_filter("ssh.login.failure", [$name="detect-bruteforcing", $log=F,
-	                                          $every=guessing_timeout,
-	                                          $measure=set(Metrics::SUM),
-	                                          $threshold=password_guesses_limit,
-	                                          $threshold_crossed(index: Metrics::Index, val: Metrics::ResultVal) = {
-	                                          	# Generate the notice.
-	                                          	NOTICE([$note=Password_Guessing, 
-	                                          	        $msg=fmt("%s appears to be guessing SSH passwords (seen in %.0f connections).", index$host, val$sum),
-	                                          	        $src=index$host,
-	                                          	        $identifier=cat(index$host)]);
-	                                          	# Insert the guesser into the intel framework.
-	                                          	Intel::insert([$host=index$host,
-	                                          	               $meta=[$source="local", 
-	                                          	                      $desc=fmt("Bro observed %0.f apparently failed SSH connections.", val$sum)]]);
-	                                          }]);
-=======
 	local r1: SumStats::Reducer = [$stream="ssh.login.failure", $apply=set(SumStats::SUM)];
 	SumStats::create([$epoch=guessing_timeout,
 	                  $reducers=set(r1),
@@ -84,7 +63,6 @@
 	                  	               $meta=[$source="local", 
 	                  	                      $desc=fmt("Bro observed %d apparently failed SSH connections.", r$num)]]);
 	                  	}]);
->>>>>>> 2c689b7f
 	}
 
 event SSH::heuristic_successful_login(c: connection)
@@ -104,9 +82,5 @@
 	# be ignored.
 	if ( ! (id$orig_h in ignore_guessers &&
 	        id$resp_h in ignore_guessers[id$orig_h]) )
-<<<<<<< HEAD
-		Metrics::add_data("ssh.login.failure", [$host=id$orig_h], [$num=1]);
-=======
 		SumStats::observe("ssh.login.failure", [$host=id$orig_h], [$num=1]);
->>>>>>> 2c689b7f
 	}