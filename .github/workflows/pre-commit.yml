--- conflicted
+++ resolved
@@ -9,11 +9,6 @@
   pre-commit:
     runs-on: ubuntu-latest
     steps:
-<<<<<<< HEAD
-    - uses: actions/checkout@v2
+    - uses: actions/checkout@v3.1.0
     - uses: actions/setup-python@v4
-=======
-    - uses: actions/checkout@v3.1.0
-    - uses: actions/setup-python@v2
->>>>>>> f1778da5
     - uses: pre-commit/action@v3.0.0