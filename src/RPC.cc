// $Id: RPC.cc 6219 2008-10-01 05:39:07Z vern $
//
// See the file "COPYING" in the main distribution directory for copyright.

#include "config.h"

#include <stdlib.h>

#include "NetVar.h"
#include "XDR.h"
#include "RPC.h"
#include "Sessions.h"

namespace { // local namespace
	const bool DEBUG_rpc_resync = false;
}

// TODO: Should we add start_time and last_time to the rpc_* events??

// TODO: make this configurable
#define MAX_RPC_LEN 65536


RPC_CallInfo::RPC_CallInfo(uint32 arg_xid, const u_char*& buf, int& n, double arg_start_time, double arg_last_time, int arg_rpc_len)
	{
	xid = arg_xid;

	start_time = arg_start_time;
	last_time = arg_last_time;
	rpc_len = arg_rpc_len;
	call_n = n;
	call_buf = new u_char[call_n];
	memcpy((void*) call_buf, (const void*) buf, call_n);

	rpc_version = extract_XDR_uint32(buf, n);
	prog = extract_XDR_uint32(buf, n);
	vers = extract_XDR_uint32(buf, n);
	proc = extract_XDR_uint32(buf, n);
	cred_flavor = skip_XDR_opaque_auth(buf, n);
	verf_flavor = skip_XDR_opaque_auth(buf, n);

	header_len = call_n - n;

	valid_call = false;

	v = 0;
	/*GM cookie = 0; */
	}

RPC_CallInfo::~RPC_CallInfo()
	{
	delete [] call_buf;
	Unref(v);
	/*GM
	if (cookie)
		delete cookie;
	*/
	}

int RPC_CallInfo::CompareRexmit(const u_char* buf, int n) const
	{
	if ( n != call_n )
		return 0;

	return memcmp((const void*) call_buf, (const void*) buf, call_n) == 0;
	}


void rpc_callinfo_delete_func(void* v)
	{
	delete (RPC_CallInfo*) v;
	}

RPC_Interpreter::RPC_Interpreter(Analyzer* arg_analyzer)
	{
	analyzer = arg_analyzer;
	calls.SetDeleteFunc(rpc_callinfo_delete_func);
	}

RPC_Interpreter::~RPC_Interpreter()
	{
	}

int RPC_Interpreter::DeliverRPC(const u_char* buf, int n, int rpclen, int is_orig, double start_time, double last_time)
	{
	uint32 xid = extract_XDR_uint32(buf, n);
	uint32 msg_type = extract_XDR_uint32(buf, n);
	int rpc_len = n; 

	if ( ! buf )
		return 0;
	HashKey h(&xid, 1);
	RPC_CallInfo* call = calls.Lookup(&h);

	if ( msg_type == RPC_CALL )
		{
		if ( ! is_orig )
			Weird("responder_RPC_call");

		if ( call )
			{
			if ( ! call->CompareRexmit(buf, n) )
				Weird("RPC_rexmit_inconsistency");
			// XXX: Should we update start_time and last_time or not??
			call->SetStartTime(start_time);
			call->SetLastTime(last_time);

			// TODO: Not sure whether the handling if rexmit
			// inconsistencies are correct. Maybe we should use the info in the new 
			// call for further processing.
			if ( call->HeaderLen() > n )
				{
				Weird("RPC_underflow");
				return 0;
				}

			n -= call->HeaderLen();
			buf += call->HeaderLen();
			}

		else
			{
			call = new RPC_CallInfo(xid, buf, n, start_time, last_time, rpc_len);
			if ( ! buf )
				{
				Weird("bad_RPC");
				delete call;
				return 0;
				}

			calls.Insert(&h, call);
			}
		// We now have a valid RPC_CallInfo (either the previous one in case 
		// of a rexmit or the current one). 
		// TODO: What to do in case of a rexmit_inconistency?? 
		Event_RPC_Call(call);

		if ( RPC_BuildCall(call, buf, n) )
			call->SetValidCall();
		else
			{
			Weird("bad_RPC");
			return 0;
			}
		}

	else if ( msg_type == RPC_REPLY )
		{
		if ( is_orig )
			Weird("originator_RPC_reply");

		uint32 reply_stat = extract_XDR_uint32(buf, n);
		if ( ! buf )
			return 0;

<<<<<<< HEAD
		BifEnum::rpc_status status = BifEnum::RPC_UNKNOWN_ERROR;
=======
		uint32 status = BifEnum::RPC_UNKNOWN_ERROR;
>>>>>>> cde60768

		if ( reply_stat == RPC_MSG_ACCEPTED )
			{
			(void) skip_XDR_opaque_auth(buf, n);
			uint32 accept_stat = extract_XDR_uint32(buf, n);

			// The first members of BifEnum::RPC_* correspond
			// to accept_stat.
			if ( accept_stat <= RPC_SYSTEM_ERR )
				status = (BifEnum::rpc_status)accept_stat;

			if ( ! buf )
				return 0;

			if ( accept_stat == RPC_PROG_MISMATCH )
				{
				(void) extract_XDR_uint32(buf, n);
				(void) extract_XDR_uint32(buf, n);

				if ( ! buf )
					return 0;
				}
			}

		else if ( reply_stat == RPC_MSG_DENIED )
			{
			uint32 reject_stat = extract_XDR_uint32(buf, n);
			if ( ! buf )
				return 0;

			if ( reject_stat == RPC_MISMATCH )
				{
				// Note that RPC_MISMATCH == 0 == RPC_SUCCESS.
				status = BifEnum::RPC_VERS_MISMATCH;

				(void) extract_XDR_uint32(buf, n);
				(void) extract_XDR_uint32(buf, n);

				if ( ! buf )
					return 0;
				}

			else if ( reject_stat == RPC_AUTH_ERROR )
				{
				status = BifEnum::RPC_AUTH_ERROR;

				(void) extract_XDR_uint32(buf, n);
				if ( ! buf )
					return 0;
				}

			else
				{
				status = BifEnum::RPC_UNKNOWN_ERROR;
				Weird("bad_RPC");
				}
			}

		else
			Weird("bad_RPC");

		// We now have extracted the status we want to use. 
		Event_RPC_Reply(xid, status, n);


		if ( call )
			{
			if ( ! call->IsValidCall() )
				{
				if ( status == BifEnum::RPC_SUCCESS )
					Weird("successful_RPC_reply_to_invalid_request");
				// We can't process this further, even if
				// it was successful, because the call
				// info won't be fully set up.
				}

			else
				{
				if ( ! RPC_BuildReply(call, (BifEnum::rpc_status)status, buf, n, start_time, last_time, rpc_len) )
					Weird("bad_RPC");
				}

			Event_RPC_Dialogue(call, status, n);

			delete calls.RemoveEntry(&h);
			}
		else
			{
			Weird("unpaired_RPC_response");
			n = 0;
			}
		}

	else
		Weird("bad_RPC");

	if ( n > 0 )
		{
		// If it's just padded with zeroes, don't complain.
		for ( ; n > 0; --n, ++buf )
			if ( *buf != 0 )
				break;

		if ( n > 0 )
			Weird("excess_RPC");
		}

	else if ( n < 0 )
		internal_error("RPC underflow");

	return 1;
	}

void RPC_Interpreter::Timeout()
	{
	IterCookie* cookie = calls.InitForIteration();
	RPC_CallInfo* c;

	while ( (c = calls.NextEntry(cookie)) )
		{
<<<<<<< HEAD
		Event_RPC_Dialogue(c, BifEnum::RPC_TIMEOUT, 0);
=======
		RPC_Event(c, BifEnum::RPC_TIMEOUT, 0);
>>>>>>> cde60768
		if ( c->IsValidCall() )
			{
			const u_char* buf;
			int n = 0;
			if ( ! RPC_BuildReply(c, BifEnum::RPC_TIMEOUT, buf, n, network_time, network_time, 0) )
				Weird("bad_RPC");
<<<<<<< HEAD
=======
			else
				{
				Event(event, c->TakeRequestVal(),
					BifEnum::RPC_TIMEOUT, reply);
				}
>>>>>>> cde60768
			}
		}
	}

void RPC_Interpreter::Event_RPC_Dialogue(RPC_CallInfo* c, BifEnum::rpc_status status, int reply_len)
	{
	if ( rpc_dialogue )
		{
		val_list* vl = new val_list;
		vl->append(analyzer->BuildConnVal());
		vl->append(new Val(c->Program(), TYPE_COUNT));
		vl->append(new Val(c->Version(), TYPE_COUNT));
		vl->append(new Val(c->Proc(), TYPE_COUNT));
		vl->append(new EnumVal(status, BifTypePtr::Enum::rpc_status));
		vl->append(new Val(c->StartTime(), TYPE_TIME));
		vl->append(new Val(c->CallLen(), TYPE_COUNT));
		vl->append(new Val(reply_len, TYPE_COUNT));
		analyzer->ConnectionEvent(rpc_dialogue, vl);
		}
	}

void RPC_Interpreter::Event_RPC_Call(RPC_CallInfo* c)
	{
	if ( rpc_call )
		{
		val_list* vl = new val_list;
		vl->append(analyzer->BuildConnVal());
		vl->append(new Val(c->XID(), TYPE_COUNT));
		vl->append(new Val(c->Program(), TYPE_COUNT));
		vl->append(new Val(c->Version(), TYPE_COUNT));
		vl->append(new Val(c->Proc(), TYPE_COUNT));
		vl->append(new Val(c->CallLen(), TYPE_COUNT));
		analyzer->ConnectionEvent(rpc_call, vl);
		}
	}

void RPC_Interpreter::Event_RPC_Reply(uint32_t xid, BifEnum::rpc_status status, int reply_len)
	{
	if ( rpc_reply )
		{
		val_list* vl = new val_list;
		vl->append(analyzer->BuildConnVal());
		vl->append(new Val(xid, TYPE_COUNT));
		vl->append(new EnumVal(status, BifTypePtr::Enum::rpc_status));
		vl->append(new Val(reply_len, TYPE_COUNT));
		analyzer->ConnectionEvent(rpc_reply, vl);
		}
	}

void RPC_Interpreter::Weird(const char* msg)
	{
	analyzer->Weird(msg);
	}


void RPC_Reasm_Buffer::Init(int64_t arg_maxsize, int64_t arg_expected) {
	if (buf)
		delete [] buf;
	expected = arg_expected;
	maxsize = arg_maxsize;
	fill = processed = 0;
	buf = new u_char[maxsize];
};

bool RPC_Reasm_Buffer::ConsumeChunk(const u_char*& data, int& len) 
	{
	// How many bytes to we want to process with this call? 
	// Either the all of the bytes available or the number of bytes
	// that we are still missing
	int64_t to_process = min( len, (expected-processed) );

	if (fill < maxsize) 
		{
		// We haven't yet filled the buffer.
		// How many bytes to copy into the buff. Either all of the bytes
		// we want to process or the number of bytes until we reach maxsize
		int64_t to_copy = min( to_process, (maxsize-fill) ); 
		if (to_copy)
			memcpy(buf+fill, data, to_copy);
		fill += to_copy;
		}
	processed += to_process;
	len -= to_process;
	data += to_process;
	return (expected == processed);
	}

Contents_RPC::Contents_RPC(Connection* conn, bool orig,
				RPC_Interpreter* arg_interp)
: TCP_SupportAnalyzer(AnalyzerTag::Contents_RPC, conn, orig)
	{
	interp = arg_interp;
	state = WAIT_FOR_MESSAGE;
	resync_state = INSYNC;
	resync_toskip = 0;
	start_time = 0;
	last_time = 0;
	}

void Contents_RPC::Init()
	{
	TCP_SupportAnalyzer::Init();

	TCP_Analyzer* tcp =
		static_cast<TCP_ApplicationAnalyzer*>(Parent())->TCP();
	assert(tcp);

	if ((IsOrig() ? tcp->OrigState() : tcp->RespState()) !=
						TCP_ENDPOINT_ESTABLISHED)
		{
		NeedResync();
		}
	}


Contents_RPC::~Contents_RPC()
	{
	}

void Contents_RPC::Undelivered(int seq, int len, bool orig)
	{
	TCP_SupportAnalyzer::Undelivered(seq, len, orig);
	NeedResync();
	}

bool Contents_RPC::CheckResync(int& len, const u_char*& data, bool orig)
	{
	uint32 frame_len;
	bool last_frag;
	uint32 xid;
	uint32 frame_type;

	bool discard_this_chunk = false;

	if (resync_state == INSYNC)
		return true;

	// This is an attempt to re-synchronize the stream with RPC
	// frames after a content gap.  
	// Returns true if we are in sync. 
	// Returns false otherwise (we are in resync mode)
	//
	// We try to look for the beginning of a RPC frame, assuming 
	// RPC frames begin at packet boundaries (though they may span 
	// over multiple packets) (note that the data* of DeliverStream()
	// usually starts at a packet boundrary). 
	//
	// If we see a frame start that makes sense (direction and
	// frame lenght seem ok), we try to read (skip over) the next RPC
	// message. If this is successfull and we the place we are seems 
	// like a valid start of a RPC msg (direction and frame length
	// seem ok). We assume that we have successfully resync'ed.
	
	// Assuming RPC frames align with packet boundaries ...

	while (len > 0)
		{
		if (resync_toskip) 
			{
			if ( DEBUG_rpc_resync )
				DEBUG_MSG("RPC resync: skipping %d bytes.\n", len);
			// We have some bytes to skip over. 
			if (resync_toskip < len)
				{
				len -= resync_toskip;
				data += resync_toskip;
				resync_toskip = 0;
				}
			else 
				{
				resync_toskip -= len;
				data += len;
				len = 0;
				return false;
				}
			}

		if (resync_toskip != 0)
			{
			// Should never happen
			internal_error("RPC resync: skipping over data failed");
			NeedResync();
			return false;
			}

		// Now lets see whether data points to the beginning of a
		// RPC frame. If the resync processs is successful, we should
		// be at the beginning of a frame.

		
		if ( len < 12 )
			{
			// Ignore small chunks. 
			if ( len != 1 && DEBUG_rpc_resync )
				{
				// One-byte fragments are likely caused by
				// TCP keep-alive retransmissions.
				DEBUG_MSG("%.6f RPC resync: "
						  "discard small pieces: %d\n",
							  network_time, len);
				Conn()->Weird(
					fmt("RPC resync: discard %d bytes\n",
						len));
				}
			NeedResync();
			return false;
			}


		const u_char *xdata = data;
		int xlen = len;
		frame_len = extract_XDR_uint32(xdata, xlen);
		last_frag = (frame_len & 0x80000000) != 0;
		frame_len &= 0x7fffffff;
		xid = extract_XDR_uint32(xdata, xlen);
		frame_type = extract_XDR_uint32(xdata, xlen);

		// Check if the direction makes sense and the length of the
		// frame to expect.
		if ( (IsOrig() && frame_type != 0) ||
			 (! IsOrig() && frame_type != 1) ||
			 frame_len < 16 )

			discard_this_chunk = true;

		// Make sure the frame isn't too long. 
		// TODO: Could possible even reduce this number even further. 
		if (frame_len > MAX_RPC_LEN)
			discard_this_chunk = true;

		if (discard_this_chunk)
			{
			// Skip this chunk
			if ( DEBUG_rpc_resync )
				DEBUG_MSG("RPC resync: Need to resync. dicarding %d bytes.\n", len);
			NeedResync();  // let's try the resync again from the beginning
			return false;
			}

		// Looks like we are at the start of a frame and have successfully 
		// extracted the frame length (marker). 

		switch (resync_state) {
		case NEED_RESYNC:
		case RESYNC_WAIT_FOR_MSG_START:
			// Initial phase of resyncing. Skip frames until we get a frame
			// with the last_fragment bit set.
			resync_toskip = frame_len + 4;
			if (last_frag)
				resync_state = RESYNC_WAIT_FOR_FULL_MSG;
			else 
				resync_state = RESYNC_WAIT_FOR_MSG_START;
			break;

		case RESYNC_WAIT_FOR_FULL_MSG:
			// If the resync was successful so far, we should now be the start 
			// of a new RPC message. Try to skip over it.
			resync_toskip = frame_len + 4;
			if (last_frag)
				resync_state = RESYNC_HAD_FULL_MSG;
			break;
			
		case RESYNC_HAD_FULL_MSG:
			// We have now successfully skipped over a full RPC message. 
			// If we got that far, we are in sync. 
			resync_state = INSYNC;
			if ( DEBUG_rpc_resync )
				DEBUG_MSG("RPC resync: success.\n");
			return true;

		default:
			// Shoult never happen
			NeedResync();
			return false;
		} // end switch
		} // end while (len>0)

	return false;
	}
	



void Contents_RPC::DeliverStream(int len, const u_char* data, bool orig)
	{
	TCP_SupportAnalyzer::DeliverStream(len, data, orig);
	uint32 marker;
	bool last_frag;

	if (!CheckResync(len, data, orig))
		return;   // Not in sync yet. Still resyncing



	// Should be in sync now

	while (len > 0) 
		{
		last_time = network_time;
		switch (state) {
		case WAIT_FOR_MESSAGE: 
			// A new RPC message is starting. Initialize state

			// We expect and want 4 bytes of the frame markers
			marker_buf.Init(4,4);
			// We want at most 64KB of message data and we don't know
			// yet how much we expect, so we set expected to 0
			msg_buf.Init(MAX_RPC_LEN, 0);
			last_frag = 0;
			state = WAIT_FOR_MARKER;
			start_time = network_time;
			// no break. fall through
			
		case WAIT_FOR_MARKER:
			{
			bool got_marker = marker_buf.ConsumeChunk(data,len);
			if (got_marker)
				{
				const u_char *dummy_p = marker_buf.GetBuf();
				int dummy_len = (int) marker_buf.GetFill();
				// have full marker
				marker = extract_XDR_uint32(dummy_p, dummy_len);
				marker_buf.Init(4,4);
				if ( ! dummy_p ) 
					{
					internal_error("inconsistent RPC record marker extraction");
					}

				last_frag = (marker & 0x80000000) != 0;
				marker &= 0x7fffffff;
					//printf("%.6f %d marker= %u <> last_frag= %d <> expected=%llu <> processed= %llu <> len = %d\n",
					//		network_time, IsOrig(), marker, last_frag, msg_buf.GetExpected(), msg_buf.GetProcessed(), len);
				if (!msg_buf.AddToExpected(marker))
					Conn()->Weird(fmt("RPC_message_too_long (%" PRId64 ")" , msg_buf.GetExpected()));
				if (last_frag)
					state = WAIT_FOR_LAST_DATA;
				else
					state = WAIT_FOR_DATA;
				}
			}
			// else remain in state. Haven't got the full 4 bytes for the marker yet
			break;

		case WAIT_FOR_DATA:
		case WAIT_FOR_LAST_DATA:
			{
			bool got_all_data = msg_buf.ConsumeChunk(data, len);
			if (got_all_data) 
				{
				// got all the data we expected. Now let's see whether there is 
				// another fragment coming or whether we just finished the last
				// fragment. 
				if (state == WAIT_FOR_LAST_DATA) 
					{
					const u_char *dummy_p = msg_buf.GetBuf();
					int dummy_len = (int) msg_buf.GetFill();
					if ( ! interp->DeliverRPC(dummy_p, dummy_len, (int)msg_buf.GetExpected(), IsOrig(), start_time, last_time) )
						Conn()->Weird("partial_RPC");
					state = WAIT_FOR_MESSAGE;
					}
				else
					state = WAIT_FOR_MARKER;
				}
			// else remain in state. Haven't read all the data yet.
			}
			break;
		} // end switch 
		} // end while
	}

RPC_Analyzer::RPC_Analyzer(AnalyzerTag::Tag tag, Connection* conn,
				RPC_Interpreter* arg_interp)
: TCP_ApplicationAnalyzer(tag, conn)
	{
	interp = arg_interp;

	if ( Conn()->ConnTransport() == TRANSPORT_UDP )
		ADD_ANALYZER_TIMER(&RPC_Analyzer::ExpireTimer,
			network_time + rpc_timeout, 1, TIMER_RPC_EXPIRE);
	}

RPC_Analyzer::~RPC_Analyzer()
	{
	delete interp;
	}

void RPC_Analyzer::DeliverPacket(int len, const u_char* data, bool orig,
					int seq, const IP_Hdr* ip, int caplen)
	{
	TCP_ApplicationAnalyzer::DeliverPacket(len, data, orig, seq, ip, caplen);
	len = min(len, caplen);

	if ( orig )
		{
		if ( ! interp->DeliverRPC(data, len, len, 1, network_time, network_time) )
			Weird("bad_RPC");
		}
	else
		{
		if ( ! interp->DeliverRPC(data, len, len, 0, network_time, network_time) )
			Weird("bad_RPC");
		}
	}

void RPC_Analyzer::Done()
	{
	TCP_ApplicationAnalyzer::Done();

	interp->Timeout();
#if 0
TODO: maybe put this check back in. But there are so many other 
things the RPC analyzer might miss....
	// This code was replicated in NFS.cc and Portmap.cc, so we factor
	// it into here.  The semantics have slightly changed - it used
	// to be we'd always execute interp->Timeout(), but now we only
	// do for UDP.

	if ( Conn()->ConnTransport() == TRANSPORT_TCP && TCP() )
		{
		
		if ( orig_rpc->State() != RPC_COMPLETE &&
		     (TCP()->OrigState() == TCP_ENDPOINT_CLOSED ||
		      TCP()->OrigPrevState() == TCP_ENDPOINT_CLOSED) &&
		     // Sometimes things like tcpwrappers will immediately
		     // close the connection, without any data having been
		     // transferred.  Don't bother flagging these.
		     TCP()->Orig()->Size() > 0 )
			Weird("partial_RPC_request");
		}
	else
		interp->Timeout();
#endif
	}

void RPC_Analyzer::ExpireTimer(double /* t */)
	{
	Event(connection_timeout);
	sessions->Remove(Conn());
	}
<|MERGE_RESOLUTION|>--- conflicted
+++ resolved
@@ -10,6 +10,8 @@
 #include "XDR.h"
 #include "RPC.h"
 #include "Sessions.h"
+
+#include <algorithm>
 
 namespace { // local namespace
 	const bool DEBUG_rpc_resync = false;
@@ -153,11 +155,7 @@
 		if ( ! buf )
 			return 0;
 
-<<<<<<< HEAD
 		BifEnum::rpc_status status = BifEnum::RPC_UNKNOWN_ERROR;
-=======
-		uint32 status = BifEnum::RPC_UNKNOWN_ERROR;
->>>>>>> cde60768
 
 		if ( reply_stat == RPC_MSG_ACCEPTED )
 			{
@@ -278,25 +276,13 @@
 
 	while ( (c = calls.NextEntry(cookie)) )
 		{
-<<<<<<< HEAD
 		Event_RPC_Dialogue(c, BifEnum::RPC_TIMEOUT, 0);
-=======
-		RPC_Event(c, BifEnum::RPC_TIMEOUT, 0);
->>>>>>> cde60768
 		if ( c->IsValidCall() )
 			{
 			const u_char* buf;
 			int n = 0;
 			if ( ! RPC_BuildReply(c, BifEnum::RPC_TIMEOUT, buf, n, network_time, network_time, 0) )
 				Weird("bad_RPC");
-<<<<<<< HEAD
-=======
-			else
-				{
-				Event(event, c->TakeRequestVal(),
-					BifEnum::RPC_TIMEOUT, reply);
-				}
->>>>>>> cde60768
 			}
 		}
 	}
@@ -310,7 +296,7 @@
 		vl->append(new Val(c->Program(), TYPE_COUNT));
 		vl->append(new Val(c->Version(), TYPE_COUNT));
 		vl->append(new Val(c->Proc(), TYPE_COUNT));
-		vl->append(new EnumVal(status, BifTypePtr::Enum::rpc_status));
+		vl->append(new EnumVal(status, BifType::Enum::rpc_status));
 		vl->append(new Val(c->StartTime(), TYPE_TIME));
 		vl->append(new Val(c->CallLen(), TYPE_COUNT));
 		vl->append(new Val(reply_len, TYPE_COUNT));
@@ -340,7 +326,7 @@
 		val_list* vl = new val_list;
 		vl->append(analyzer->BuildConnVal());
 		vl->append(new Val(xid, TYPE_COUNT));
-		vl->append(new EnumVal(status, BifTypePtr::Enum::rpc_status));
+		vl->append(new EnumVal(status, BifType::Enum::rpc_status));
 		vl->append(new Val(reply_len, TYPE_COUNT));
 		analyzer->ConnectionEvent(rpc_reply, vl);
 		}
@@ -366,7 +352,7 @@
 	// How many bytes to we want to process with this call? 
 	// Either the all of the bytes available or the number of bytes
 	// that we are still missing
-	int64_t to_process = min( len, (expected-processed) );
+	int64_t to_process = min( int64_t(len), (expected-processed) );
 
 	if (fill < maxsize) 
 		{
