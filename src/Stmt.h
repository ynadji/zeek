// See the file "COPYING" in the main distribution directory for copyright.

#pragma once

// BRO statements.

#include "BroList.h"
#include "Dict.h"
#include "ID.h"
#include "Obj.h"

#include "StmtEnums.h"

#include "TraverseTypes.h"

class StmtList;
class CompositeHash;
class EventExpr;
class ListExpr;
class ForStmt;
class WhileStmt;
class ReturnStmt;
class IfStmt;
class ExprStmt;
class AddStmt;
class SwitchStmt;
class InitStmt;
class Frame;

class Stmt : public BroObj {
public:
	BroStmtTag Tag() const	{ return tag; }

	~Stmt() override;

	virtual IntrusivePtr<Val> Exec(Frame* f, stmt_flow_type& flow) const = 0;

	Stmt* Ref()			{ ::Ref(this); return this; }

	bool SetLocationInfo(const Location* loc) override
		{ return Stmt::SetLocationInfo(loc, loc); }
	bool SetLocationInfo(const Location* start, const Location* end) override;

	// True if the statement has no side effects, false otherwise.
<<<<<<< HEAD
	virtual bool IsPure() const;
=======
	virtual int IsPure() const;
>>>>>>> ee8079d8

	// True if the statement is in reduced form.
	virtual bool IsReduced() const;

#undef ACCESSOR
#define ACCESSOR(tag, ctype, name) \
        ctype* name() \
                { \
                CHECK_TAG(Tag(), tag, "Stmt::ACCESSOR", stmt_name) \
                return (ctype*) this; \
                }

#undef CONST_ACCESSOR
#define CONST_ACCESSOR(tag, ctype, name) \
        const ctype* name() const \
                { \
                CHECK_TAG(Tag(), tag, "Stmt::CONST_ACCESSOR", stmt_name) \
                return (const ctype*) this; \
                }

#undef ACCESSORS
#define ACCESSORS(tag, ctype, name) \
	ACCESSOR(tag, ctype, name) \
	CONST_ACCESSOR(tag, ctype, name)

	ACCESSORS(STMT_LIST, StmtList, AsStmtList)
	ACCESSORS(STMT_FOR, ForStmt, AsForStmt)

	CONST_ACCESSOR(STMT_WHILE, WhileStmt, AsWhileStmt)
	CONST_ACCESSOR(STMT_RETURN, ReturnStmt, AsReturnStmt)
	CONST_ACCESSOR(STMT_IF, IfStmt, AsIfStmt)
	CONST_ACCESSOR(STMT_EXPR, ExprStmt, AsExprStmt)
	CONST_ACCESSOR(STMT_ADD, AddStmt, AsAddStmt)
	CONST_ACCESSOR(STMT_SWITCH, SwitchStmt, AsSwitchStmt)
	CONST_ACCESSOR(STMT_INIT, InitStmt, AsInitStmt)

#undef ACCESSORS
#undef ACCESSOR
#undef CONST_ACCESSOR

	void RegisterAccess() const	{ last_access = network_time; access_count++; }
	void AccessStats(ODesc* d) const;
	uint32_t GetAccessCount() const { return access_count; }

	void Describe(ODesc* d) const override;

	virtual void IncrBPCount()	{ ++breakpoint_count; }
	virtual void DecrBPCount();

	virtual unsigned int BPCount() const	{ return breakpoint_count; }

	virtual TraversalCode Traverse(TraversalCallback* cb) const = 0;

protected:
	Stmt()	{}
	explicit Stmt(BroStmtTag arg_tag);

	void AddTag(ODesc* d) const;
	void DescribeDone(ODesc* d) const;

	BroStmtTag tag;
	int breakpoint_count;	// how many breakpoints on this statement

	// FIXME: Learn the exact semantics of mutable.
	mutable double last_access;	// time of last execution
	mutable uint32_t access_count;	// number of executions
};

class ExprListStmt : public Stmt {
public:
	const ListExpr* ExprList() const	{ return l.get(); }

	TraversalCode Traverse(TraversalCallback* cb) const override;

protected:
	ExprListStmt(BroStmtTag t, IntrusivePtr<ListExpr> arg_l);

	~ExprListStmt() override;

	IntrusivePtr<Val> Exec(Frame* f, stmt_flow_type& flow) const override;
	virtual IntrusivePtr<Val> DoExec(std::vector<IntrusivePtr<Val>> vals,
	                                 stmt_flow_type& flow) const = 0;

	bool IsReduced() const override;

	bool IsReduced() const override;

	void Describe(ODesc* d) const override;

	IntrusivePtr<ListExpr> l;
};

class PrintStmt : public ExprListStmt {
public:
	template<typename L>
	explicit PrintStmt(L&& l) : ExprListStmt(STMT_PRINT, std::forward<L>(l)) { }

protected:
	IntrusivePtr<Val> DoExec(std::vector<IntrusivePtr<Val>> vals,
	                         stmt_flow_type& flow) const override;
};

class ExprStmt : public Stmt {
public:
	explicit ExprStmt(IntrusivePtr<Expr> e);
	~ExprStmt() override;

	IntrusivePtr<Val> Exec(Frame* f, stmt_flow_type& flow) const override;

	const Expr* StmtExpr() const	{ return e.get(); }

	void Describe(ODesc* d) const override;

	TraversalCode Traverse(TraversalCallback* cb) const override;

protected:
	ExprStmt(BroStmtTag t, IntrusivePtr<Expr> e);

	virtual IntrusivePtr<Val> DoExec(Frame* f, Val* v, stmt_flow_type& flow) const;

<<<<<<< HEAD
	bool IsPure() const override;
	bool IsReduced() const override;
=======
	bool IsReduced() const override;
	int IsPure() const override;
>>>>>>> ee8079d8

	IntrusivePtr<Expr> e;
};

class IfStmt : public ExprStmt {
public:
	IfStmt(IntrusivePtr<Expr> test, IntrusivePtr<Stmt> s1, IntrusivePtr<Stmt> s2);
	~IfStmt() override;

	const Stmt* TrueBranch() const	{ return s1.get(); }
	const Stmt* FalseBranch() const	{ return s2.get(); }

	void Describe(ODesc* d) const override;

	TraversalCode Traverse(TraversalCallback* cb) const override;

protected:
	IntrusivePtr<Val> DoExec(Frame* f, Val* v, stmt_flow_type& flow) const override;
<<<<<<< HEAD
	bool IsPure() const override;
=======
	int IsPure() const override;
>>>>>>> ee8079d8
	bool IsReduced() const override;

	IntrusivePtr<Stmt> s1;
	IntrusivePtr<Stmt> s2;
};

class Case : public BroObj {
public:
	Case(IntrusivePtr<ListExpr> c, id_list* types, IntrusivePtr<Stmt> arg_s);
	~Case() override;

	const ListExpr* ExprCases() const	{ return expr_cases.get(); }
	ListExpr* ExprCases()		{ return expr_cases.get(); }

	const id_list* TypeCases() const	{ return type_cases; }
	id_list* TypeCases()		{ return type_cases; }

	const Stmt* Body() const	{ return s.get(); }
	Stmt* Body()			{ return s.get(); }

	void Describe(ODesc* d) const override;

	TraversalCode Traverse(TraversalCallback* cb) const;

protected:
	IntrusivePtr<ListExpr> expr_cases;
	id_list* type_cases;
	IntrusivePtr<Stmt> s;
};

typedef PList<Case> case_list;

class SwitchStmt : public ExprStmt {
public:
	SwitchStmt(IntrusivePtr<Expr> index, case_list* cases);
	~SwitchStmt() override;

	const case_list* Cases() const	{ return cases; }

	void Describe(ODesc* d) const override;

	TraversalCode Traverse(TraversalCallback* cb) const override;

protected:
	IntrusivePtr<Val> DoExec(Frame* f, Val* v, stmt_flow_type& flow) const override;
<<<<<<< HEAD
	bool IsPure() const override;
=======
	int IsPure() const override;
>>>>>>> ee8079d8
	bool IsReduced() const override;

	// Initialize composite hash and case label map.
	void Init();

	// Adds an entry in case_label_value_map for the given value to associate it
	// with the given index in the cases list.  If the entry already exists,
	// returns false, else returns true.
	bool AddCaseLabelValueMapping(const Val* v, int idx);

	// Adds an entry in case_label_type_map for the given type (w/ ID) to
	// associate it with the given index in the cases list.  If an entry
	// for the type already exists, returns false; else returns true.
	bool AddCaseLabelTypeMapping(ID* t, int idx);

	// Returns index of a case label that matches the value, or
	// default_case_idx if no case label matches (which may be -1 if
	// there's no default label). The second tuple element is the ID of
	// the matching type-based case if it defines one.
	std::pair<int, ID*> FindCaseLabelMatch(const Val* v) const;

	case_list* cases;
	int default_case_idx;
	CompositeHash* comp_hash;
	PDict<int> case_label_value_map;
	std::vector<std::pair<ID*, int>> case_label_type_list;
};

class AddStmt : public ExprStmt {
public:
	explicit AddStmt(IntrusivePtr<Expr> e);

	bool IsPure() const override;
	IntrusivePtr<Val> Exec(Frame* f, stmt_flow_type& flow) const override;

	TraversalCode Traverse(TraversalCallback* cb) const override;
};

class DelStmt : public ExprStmt {
public:
	explicit DelStmt(IntrusivePtr<Expr> e);

	bool IsPure() const override;
	IntrusivePtr<Val> Exec(Frame* f, stmt_flow_type& flow) const override;

	TraversalCode Traverse(TraversalCallback* cb) const override;
};

class EventStmt : public ExprStmt {
public:
	explicit EventStmt(IntrusivePtr<EventExpr> e);

	IntrusivePtr<Val> Exec(Frame* f, stmt_flow_type& flow) const override;

	TraversalCode Traverse(TraversalCallback* cb) const override;

protected:
	IntrusivePtr<EventExpr> event_expr;
};

class WhileStmt : public Stmt {
public:

	WhileStmt(IntrusivePtr<Expr> loop_condition, IntrusivePtr<Stmt> body);
	~WhileStmt() override;

<<<<<<< HEAD
	bool IsPure() const override;
=======
	int IsPure() const override;
>>>>>>> ee8079d8
	bool IsReduced() const override;

	const Expr* Condition() const	{ return loop_condition.get(); }
	const Stmt* Body() const	{ return body.get(); }

	void Describe(ODesc* d) const override;

	TraversalCode Traverse(TraversalCallback* cb) const override;

protected:
	IntrusivePtr<Val> Exec(Frame* f, stmt_flow_type& flow) const override;

	IntrusivePtr<Expr> loop_condition;
	IntrusivePtr<Stmt> body;
};

class ForStmt : public ExprStmt {
public:
	ForStmt(id_list* loop_vars, IntrusivePtr<Expr> loop_expr);
	// Special constructor for key value for loop.
	ForStmt(id_list* loop_vars, IntrusivePtr<Expr> loop_expr, IntrusivePtr<ID> val_var);
	~ForStmt() override;

	void AddBody(IntrusivePtr<Stmt> arg_body)	{ body = std::move(arg_body); }

	const id_list* LoopVar() const	{ return loop_vars; }
	const ID* ValueVar() const	{ return value_var.get(); }
	const Expr* LoopExpr() const	{ return e.get(); }
	const Stmt* LoopBody() const	{ return body.get(); }

<<<<<<< HEAD
	bool IsPure() const override;
=======
	int IsPure() const override;
>>>>>>> ee8079d8
	bool IsReduced() const override;

	void Describe(ODesc* d) const override;

	TraversalCode Traverse(TraversalCallback* cb) const override;

protected:
	IntrusivePtr<Val> DoExec(Frame* f, Val* v, stmt_flow_type& flow) const override;

	id_list* loop_vars;
	IntrusivePtr<Stmt> body;
	// Stores the value variable being used for a key value for loop.
	// Always set to nullptr unless special constructor is called.
	IntrusivePtr<ID> value_var;
};

class NextStmt : public Stmt {
public:
	NextStmt() : Stmt(STMT_NEXT)	{ }

	IntrusivePtr<Val> Exec(Frame* f, stmt_flow_type& flow) const override;
	bool IsPure() const override;

	void Describe(ODesc* d) const override;

	TraversalCode Traverse(TraversalCallback* cb) const override;

protected:
};

class BreakStmt : public Stmt {
public:
	BreakStmt() : Stmt(STMT_BREAK)	{ }

	IntrusivePtr<Val> Exec(Frame* f, stmt_flow_type& flow) const override;
	bool IsPure() const override;

	void Describe(ODesc* d) const override;

	TraversalCode Traverse(TraversalCallback* cb) const override;

protected:
};

class FallthroughStmt : public Stmt {
public:
	FallthroughStmt() : Stmt(STMT_FALLTHROUGH)	{ }

	IntrusivePtr<Val> Exec(Frame* f, stmt_flow_type& flow) const override;
	bool IsPure() const override;

	void Describe(ODesc* d) const override;

	TraversalCode Traverse(TraversalCallback* cb) const override;

protected:
};

class ReturnStmt : public ExprStmt {
public:
	explicit ReturnStmt(IntrusivePtr<Expr> e);

	IntrusivePtr<Val> Exec(Frame* f, stmt_flow_type& flow) const override;

	void Describe(ODesc* d) const override;
};

class StmtList : public Stmt {
public:
	StmtList();
	~StmtList() override;

	IntrusivePtr<Val> Exec(Frame* f, stmt_flow_type& flow) const override;

	const stmt_list& Stmts() const	{ return stmts; }
	stmt_list& Stmts()		{ return stmts; }

	void Describe(ODesc* d) const override;

	TraversalCode Traverse(TraversalCallback* cb) const override;

protected:
<<<<<<< HEAD
	bool IsPure() const override;
=======
	int IsPure() const override;
>>>>>>> ee8079d8
	bool IsReduced() const override;

	stmt_list stmts;
};

class EventBodyList : public StmtList {
public:
	EventBodyList() : StmtList()
		{ topmost = false; tag = STMT_EVENT_BODY_LIST; }

	IntrusivePtr<Val> Exec(Frame* f, stmt_flow_type& flow) const override;

	void Describe(ODesc* d) const override;

	// "Topmost" means that this is the main body of a function or event.
	// void SetTopmost(bool is_topmost)	{ topmost = is_topmost; }
	// bool IsTopmost()	{ return topmost; }

protected:
	bool topmost;
};

class InitStmt : public Stmt {
public:
	explicit InitStmt(id_list* arg_inits);

	~InitStmt() override;

	IntrusivePtr<Val> Exec(Frame* f, stmt_flow_type& flow) const override;

	const id_list* Inits() const	{ return inits; }

	void Describe(ODesc* d) const override;

	TraversalCode Traverse(TraversalCallback* cb) const override;

protected:
	id_list* inits;
};

class NullStmt : public Stmt {
public:
	NullStmt() : Stmt(STMT_NULL)	{ }

	IntrusivePtr<Val> Exec(Frame* f, stmt_flow_type& flow) const override;
	bool IsPure() const override;

	void Describe(ODesc* d) const override;

	TraversalCode Traverse(TraversalCallback* cb) const override;
};

class WhenStmt : public Stmt {
public:
	// s2 is null if no timeout block given.
	WhenStmt(IntrusivePtr<Expr> cond,
	         IntrusivePtr<Stmt> s1, IntrusivePtr<Stmt> s2,
	         IntrusivePtr<Expr> timeout, bool is_return);
	~WhenStmt() override;

	IntrusivePtr<Val> Exec(Frame* f, stmt_flow_type& flow) const override;
<<<<<<< HEAD
	bool IsPure() const override;
=======
	int IsPure() const override;
>>>>>>> ee8079d8
	bool IsReduced() const override;

	const Expr* Cond() const	{ return cond.get(); }
	const Stmt* Body() const	{ return s1.get(); }
	const Expr* TimeoutExpr() const	{ return timeout.get(); }
	const Stmt* TimeoutBody() const	{ return s2.get(); }

	void Describe(ODesc* d) const override;

	TraversalCode Traverse(TraversalCallback* cb) const override;

protected:
	IntrusivePtr<Expr> cond;
	IntrusivePtr<Stmt> s1;
	IntrusivePtr<Stmt> s2;
	IntrusivePtr<Expr> timeout;
	bool is_return;
};<|MERGE_RESOLUTION|>--- conflicted
+++ resolved
@@ -42,11 +42,7 @@
 	bool SetLocationInfo(const Location* start, const Location* end) override;
 
 	// True if the statement has no side effects, false otherwise.
-<<<<<<< HEAD
 	virtual bool IsPure() const;
-=======
-	virtual int IsPure() const;
->>>>>>> ee8079d8
 
 	// True if the statement is in reduced form.
 	virtual bool IsReduced() const;
@@ -167,13 +163,8 @@
 
 	virtual IntrusivePtr<Val> DoExec(Frame* f, Val* v, stmt_flow_type& flow) const;
 
-<<<<<<< HEAD
-	bool IsPure() const override;
-	bool IsReduced() const override;
-=======
-	bool IsReduced() const override;
-	int IsPure() const override;
->>>>>>> ee8079d8
+	bool IsPure() const override;
+	bool IsReduced() const override;
 
 	IntrusivePtr<Expr> e;
 };
@@ -192,11 +183,7 @@
 
 protected:
 	IntrusivePtr<Val> DoExec(Frame* f, Val* v, stmt_flow_type& flow) const override;
-<<<<<<< HEAD
-	bool IsPure() const override;
-=======
-	int IsPure() const override;
->>>>>>> ee8079d8
+	bool IsPure() const override;
 	bool IsReduced() const override;
 
 	IntrusivePtr<Stmt> s1;
@@ -242,11 +229,7 @@
 
 protected:
 	IntrusivePtr<Val> DoExec(Frame* f, Val* v, stmt_flow_type& flow) const override;
-<<<<<<< HEAD
-	bool IsPure() const override;
-=======
-	int IsPure() const override;
->>>>>>> ee8079d8
+	bool IsPure() const override;
 	bool IsReduced() const override;
 
 	// Initialize composite hash and case label map.
@@ -313,11 +296,7 @@
 	WhileStmt(IntrusivePtr<Expr> loop_condition, IntrusivePtr<Stmt> body);
 	~WhileStmt() override;
 
-<<<<<<< HEAD
-	bool IsPure() const override;
-=======
-	int IsPure() const override;
->>>>>>> ee8079d8
+	bool IsPure() const override;
 	bool IsReduced() const override;
 
 	const Expr* Condition() const	{ return loop_condition.get(); }
@@ -348,11 +327,7 @@
 	const Expr* LoopExpr() const	{ return e.get(); }
 	const Stmt* LoopBody() const	{ return body.get(); }
 
-<<<<<<< HEAD
-	bool IsPure() const override;
-=======
-	int IsPure() const override;
->>>>>>> ee8079d8
+	bool IsPure() const override;
 	bool IsReduced() const override;
 
 	void Describe(ODesc* d) const override;
@@ -435,11 +410,7 @@
 	TraversalCode Traverse(TraversalCallback* cb) const override;
 
 protected:
-<<<<<<< HEAD
-	bool IsPure() const override;
-=======
-	int IsPure() const override;
->>>>>>> ee8079d8
+	bool IsPure() const override;
 	bool IsReduced() const override;
 
 	stmt_list stmts;
@@ -501,11 +472,7 @@
 	~WhenStmt() override;
 
 	IntrusivePtr<Val> Exec(Frame* f, stmt_flow_type& flow) const override;
-<<<<<<< HEAD
-	bool IsPure() const override;
-=======
-	int IsPure() const override;
->>>>>>> ee8079d8
+	bool IsPure() const override;
 	bool IsReduced() const override;
 
 	const Expr* Cond() const	{ return cond.get(); }
