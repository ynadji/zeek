// See the file "COPYING" in the main distribution directory for copyright.

#ifndef stmt_h
#define stmt_h

// BRO statements.

#include "BroList.h"
#include "Obj.h"
#include "Expr.h"
#include "Reporter.h"

#include "StmtEnums.h"

#include "TraverseTypes.h"

class StmtList;
class ForStmt;

declare(PDict, int);

class Stmt : public BroObj {
public:
	BroStmtTag Tag() const	{ return tag; }

	~Stmt() override;

	virtual Val* Exec(Frame* f, stmt_flow_type& flow) const = 0;

	Stmt* Ref()			{ ::Ref(this); return this; }

	bool SetLocationInfo(const Location* loc) override
		{ return Stmt::SetLocationInfo(loc, loc); }
	bool SetLocationInfo(const Location* start, const Location* end) override;

	// True if the statement has no side effects, false otherwise.
	virtual int IsPure() const;

	StmtList* AsStmtList()
		{
		CHECK_TAG(tag, STMT_LIST, "Stmt::AsStmtList", stmt_name)
		return (StmtList*) this;
		}

	const StmtList* AsStmtList() const
		{
		CHECK_TAG(tag, STMT_LIST, "Stmt::AsStmtList", stmt_name)
		return (const StmtList*) this;
		}

	ForStmt* AsForStmt()
		{
		CHECK_TAG(tag, STMT_FOR, "Stmt::AsForStmt", stmt_name)
		return (ForStmt*) this;
		}

	void RegisterAccess() const	{ last_access = network_time; access_count++; }
	void AccessStats(ODesc* d) const;
	uint32 GetAccessCount() const { return access_count; }

	void Describe(ODesc* d) const override;

	virtual void IncrBPCount()	{ ++breakpoint_count; }
	virtual void DecrBPCount()
		{
		if ( breakpoint_count )
			--breakpoint_count;
		else
			reporter->InternalError("breakpoint count decremented below 0");
		}

	virtual unsigned int BPCount() const	{ return breakpoint_count; }

	bool Serialize(SerialInfo* info) const;
	static Stmt* Unserialize(UnserialInfo* info, BroStmtTag want = STMT_ANY);

	virtual TraversalCode Traverse(TraversalCallback* cb) const = 0;

protected:
	Stmt()	{}
	explicit Stmt(BroStmtTag arg_tag);

	void AddTag(ODesc* d) const;
	void DescribeDone(ODesc* d) const;

	DECLARE_ABSTRACT_SERIAL(Stmt);

	BroStmtTag tag;
	int breakpoint_count;	// how many breakpoints on this statement

	// FIXME: Learn the exact semantics of mutable.
	mutable double last_access;	// time of last execution
	mutable uint32 access_count;	// number of executions
};

class ExprListStmt : public Stmt {
public:
	const ListExpr* ExprList() const	{ return l; }

	TraversalCode Traverse(TraversalCallback* cb) const override;

protected:
	ExprListStmt()	{ l = 0; }
	ExprListStmt(BroStmtTag t, ListExpr* arg_l);

	~ExprListStmt() override;

	Val* Exec(Frame* f, stmt_flow_type& flow) const override;
	virtual Val* DoExec(val_list* vals, stmt_flow_type& flow) const = 0;

	void Describe(ODesc* d) const override;
	void PrintVals(ODesc* d, val_list* vals, int offset) const;

	DECLARE_ABSTRACT_SERIAL(ExprListStmt);

	ListExpr* l;
};

class PrintStmt : public ExprListStmt {
public:
	explicit PrintStmt(ListExpr* l) : ExprListStmt(STMT_PRINT, l)	{ }

protected:
	friend class Stmt;
	PrintStmt()	{}

	Val* DoExec(val_list* vals, stmt_flow_type& flow) const override;

	DECLARE_SERIAL(PrintStmt);
};

class ExprStmt : public Stmt {
public:
	explicit ExprStmt(Expr* e);
	~ExprStmt() override;

	Val* Exec(Frame* f, stmt_flow_type& flow) const override;

	const Expr* StmtExpr() const	{ return e; }

	void Describe(ODesc* d) const override;

	TraversalCode Traverse(TraversalCallback* cb) const override;

protected:
	friend class Stmt;
	ExprStmt()	{ e = 0; }
	ExprStmt(BroStmtTag t, Expr* e);

	virtual Val* DoExec(Frame* f, Val* v, stmt_flow_type& flow) const;

	int IsPure() const override;

	DECLARE_SERIAL(ExprStmt);

	Expr* e;
};

class IfStmt : public ExprStmt {
public:
	IfStmt(Expr* test, Stmt* s1, Stmt* s2);
	~IfStmt() override;

	const Stmt* TrueBranch() const	{ return s1; }
	const Stmt* FalseBranch() const	{ return s2; }

	void Describe(ODesc* d) const override;

	TraversalCode Traverse(TraversalCallback* cb) const override;

protected:
	friend class Stmt;
	IfStmt()	{ s1 = s2 = 0; }

	Val* DoExec(Frame* f, Val* v, stmt_flow_type& flow) const override;
	int IsPure() const override;

	DECLARE_SERIAL(IfStmt);

	Stmt* s1;
	Stmt* s2;
};

class Case : public BroObj {
public:
<<<<<<< HEAD
	Case(ListExpr* c, id_list* types, Stmt* arg_s);
	~Case();
=======
	Case(ListExpr* c, Stmt* arg_s);
	~Case() override;
>>>>>>> f6e5f0b1

	const ListExpr* ExprCases() const	{ return expr_cases; }
	ListExpr* ExprCases()		{ return expr_cases; }

	const id_list* TypeCases() const	{ return type_cases; }
	id_list* TypeCases()		{ return type_cases; }

	const Stmt* Body() const	{ return s; }
	Stmt* Body()			{ return s; }

	void Describe(ODesc* d) const override;

	bool Serialize(SerialInfo* info) const;
	static Case* Unserialize(UnserialInfo* info);

	TraversalCode Traverse(TraversalCallback* cb) const;

protected:
	friend class Stmt;
	Case()	{ expr_cases = 0; type_cases = 0; s = 0; }

	DECLARE_SERIAL(Case);

	ListExpr* expr_cases;
	id_list* type_cases;
	Stmt* s;
};

class SwitchStmt : public ExprStmt {
public:
	SwitchStmt(Expr* index, case_list* cases);
	~SwitchStmt() override;

	const case_list* Cases() const	{ return cases; }

	void Describe(ODesc* d) const override;

	TraversalCode Traverse(TraversalCallback* cb) const override;

protected:
	friend class Stmt;
	SwitchStmt()	{ cases = 0; default_case_idx = -1; comp_hash = 0; }

	Val* DoExec(Frame* f, Val* v, stmt_flow_type& flow) const override;
	int IsPure() const override;

	DECLARE_SERIAL(SwitchStmt);

	// Initialize composite hash and case label map.
	void Init();

	// Adds an entry in case_label_value_map for the given value to associate it
	// with the given index in the cases list.  If the entry already exists,
	// returns false, else returns true.
	bool AddCaseLabelValueMapping(const Val* v, int idx);

	// Adds an entry in case_label_type_map for the given type (w/ ID) to
	// associate it with the given index in the cases list.  If an entry
	// for the type already exists, returns false; else returns true.
	bool AddCaseLabelTypeMapping(ID* t, int idx);

	// Returns index of a case label that matches the value, or
	// default_case_idx if no case label matches (which may be -1 if
	// there's no default label). The second tuple element is the ID of
	// the matching type-based case if it defines one.
	std::pair<int, ID*> FindCaseLabelMatch(const Val* v) const;

	case_list* cases;
	int default_case_idx;
	CompositeHash* comp_hash;
	PDict(int) case_label_value_map;
	std::vector<std::pair<ID*, int>> case_label_type_list;
};

class AddStmt : public ExprStmt {
public:
	explicit AddStmt(Expr* e);

	int IsPure() const override;
	Val* Exec(Frame* f, stmt_flow_type& flow) const override;

	TraversalCode Traverse(TraversalCallback* cb) const override;

protected:
	friend class Stmt;
	AddStmt()	{}

	DECLARE_SERIAL(AddStmt);
};

class DelStmt : public ExprStmt {
public:
	explicit DelStmt(Expr* e);

	int IsPure() const override;
	Val* Exec(Frame* f, stmt_flow_type& flow) const override;

	TraversalCode Traverse(TraversalCallback* cb) const override;

protected:
	friend class Stmt;
	DelStmt()	{}

	DECLARE_SERIAL(DelStmt);
};

class EventStmt : public ExprStmt {
public:
	explicit EventStmt(EventExpr* e);

	Val* Exec(Frame* f, stmt_flow_type& flow) const override;

	TraversalCode Traverse(TraversalCallback* cb) const override;

protected:
	friend class Stmt;
	EventStmt()	{ event_expr = 0; }

	DECLARE_SERIAL(EventStmt);

	EventExpr* event_expr;
};

class WhileStmt : public Stmt {
public:

	WhileStmt(Expr* loop_condition, Stmt* body);
	~WhileStmt() override;

	int IsPure() const override;

	void Describe(ODesc* d) const override;

	TraversalCode Traverse(TraversalCallback* cb) const override;

protected:
	friend class Stmt;

	WhileStmt()
		{ loop_condition = 0; body = 0; }

	Val* Exec(Frame* f, stmt_flow_type& flow) const override;

	DECLARE_SERIAL(WhileStmt);

	Expr* loop_condition;
	Stmt* body;
};

class ForStmt : public ExprStmt {
public:
	ForStmt(id_list* loop_vars, Expr* loop_expr);
	~ForStmt() override;

	void AddBody(Stmt* arg_body)	{ body = arg_body; }

	const id_list* LoopVar() const	{ return loop_vars; }
	const Expr* LoopExpr() const	{ return e; }
	const Stmt* LoopBody() const	{ return body; }

	int IsPure() const override;

	void Describe(ODesc* d) const override;

	TraversalCode Traverse(TraversalCallback* cb) const override;

protected:
	friend class Stmt;
	ForStmt()	{ loop_vars = 0; body = 0; }

	Val* DoExec(Frame* f, Val* v, stmt_flow_type& flow) const override;

	DECLARE_SERIAL(ForStmt);

	id_list* loop_vars;
	Stmt* body;
};

class NextStmt : public Stmt {
public:
	NextStmt() : Stmt(STMT_NEXT)	{ }

	Val* Exec(Frame* f, stmt_flow_type& flow) const override;
	int IsPure() const override;

	void Describe(ODesc* d) const override;

	TraversalCode Traverse(TraversalCallback* cb) const override;

protected:
	DECLARE_SERIAL(NextStmt);
};

class BreakStmt : public Stmt {
public:
	BreakStmt() : Stmt(STMT_BREAK)	{ }

	Val* Exec(Frame* f, stmt_flow_type& flow) const override;
	int IsPure() const override;

	void Describe(ODesc* d) const override;

	TraversalCode Traverse(TraversalCallback* cb) const override;

protected:
	DECLARE_SERIAL(BreakStmt);
};

class FallthroughStmt : public Stmt {
public:
	FallthroughStmt() : Stmt(STMT_FALLTHROUGH)	{ }

	Val* Exec(Frame* f, stmt_flow_type& flow) const override;
	int IsPure() const override;

	void Describe(ODesc* d) const override;

	TraversalCode Traverse(TraversalCallback* cb) const override;

protected:
	DECLARE_SERIAL(FallthroughStmt);
};

class ReturnStmt : public ExprStmt {
public:
	explicit ReturnStmt(Expr* e);

	Val* Exec(Frame* f, stmt_flow_type& flow) const override;

	void Describe(ODesc* d) const override;

protected:
	friend class Stmt;
	ReturnStmt()	{}

	DECLARE_SERIAL(ReturnStmt);
};

class StmtList : public Stmt {
public:
	StmtList();
	~StmtList() override;

	Val* Exec(Frame* f, stmt_flow_type& flow) const override;

	const stmt_list& Stmts() const	{ return stmts; }
	stmt_list& Stmts()		{ return stmts; }

	void Describe(ODesc* d) const override;

	TraversalCode Traverse(TraversalCallback* cb) const override;

protected:
	int IsPure() const override;

	DECLARE_SERIAL(StmtList);

	stmt_list stmts;
};

class EventBodyList : public StmtList {
public:
	EventBodyList() : StmtList()
		{ topmost = false; tag = STMT_EVENT_BODY_LIST; }

	Val* Exec(Frame* f, stmt_flow_type& flow) const override;

	void Describe(ODesc* d) const override;

	// "Topmost" means that this is the main body of a function or event.
	// void SetTopmost(bool is_topmost)	{ topmost = is_topmost; }
	// bool IsTopmost()	{ return topmost; }

protected:

	DECLARE_SERIAL(EventBodyList);

	bool topmost;
};

class InitStmt : public Stmt {
public:
	explicit InitStmt(id_list* arg_inits) : Stmt(STMT_INIT)
		{
		inits = arg_inits;
		if ( arg_inits && arg_inits->length() )
			SetLocationInfo((*arg_inits)[0]->GetLocationInfo());
		}

	~InitStmt() override;

	Val* Exec(Frame* f, stmt_flow_type& flow) const override;

	const id_list* Inits() const	{ return inits; }

	void Describe(ODesc* d) const override;

	TraversalCode Traverse(TraversalCallback* cb) const override;

protected:
	friend class Stmt;
	InitStmt()	{ inits = 0; }

	DECLARE_SERIAL(InitStmt);

	id_list* inits;
};

class NullStmt : public Stmt {
public:
	NullStmt() : Stmt(STMT_NULL)	{ }

	Val* Exec(Frame* f, stmt_flow_type& flow) const override;
	int IsPure() const override;

	void Describe(ODesc* d) const override;

	TraversalCode Traverse(TraversalCallback* cb) const override;

protected:
	DECLARE_SERIAL(NullStmt);
};

class WhenStmt : public Stmt {
public:
	// s2 is null if no timeout block given.
	WhenStmt(Expr* cond, Stmt* s1, Stmt* s2, Expr* timeout, bool is_return);
	~WhenStmt() override;

	Val* Exec(Frame* f, stmt_flow_type& flow) const override;
	int IsPure() const override;

	const Expr* Cond() const	{ return cond; }
	const Stmt* Body() const	{ return s1; }
	const Expr* TimeoutExpr() const	{ return timeout; }
	const Stmt* TimeoutBody() const	{ return s2; }

	void Describe(ODesc* d) const override;

	TraversalCode Traverse(TraversalCallback* cb) const override;

protected:
	WhenStmt()	{ cond = 0; s1 = s2 = 0; timeout = 0; is_return = 0; }

	DECLARE_SERIAL(WhenStmt);

	Expr* cond;
	Stmt* s1;
	Stmt* s2;
	Expr* timeout;
	bool is_return;
};

#endif<|MERGE_RESOLUTION|>--- conflicted
+++ resolved
@@ -183,13 +183,8 @@
 
 class Case : public BroObj {
 public:
-<<<<<<< HEAD
 	Case(ListExpr* c, id_list* types, Stmt* arg_s);
-	~Case();
-=======
-	Case(ListExpr* c, Stmt* arg_s);
 	~Case() override;
->>>>>>> f6e5f0b1
 
 	const ListExpr* ExprCases() const	{ return expr_cases; }
 	ListExpr* ExprCases()		{ return expr_cases; }
