--- conflicted
+++ resolved
@@ -736,12 +736,10 @@
 	curl_global_init(CURL_GLOBAL_ALL);
 #endif
 
-<<<<<<< HEAD
 	bro_init_magic(&magic_desc_cookie, MAGIC_NONE);
 	bro_init_magic(&magic_mime_cookie, MAGIC_MIME);
-=======
+
 	sqlite3_initialize();
->>>>>>> 4fe0e221
 
 	// FIXME: On systems that don't provide /dev/urandom, OpenSSL doesn't
 	// seed the PRNG. We should do this here (but at least Linux, FreeBSD
