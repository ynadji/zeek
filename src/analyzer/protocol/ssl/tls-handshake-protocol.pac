######################################################################
# Handshake Protocols (7.)
######################################################################

enum HandshakeType {
	HELLO_REQUEST       = 0,
	CLIENT_HELLO        = 1,
	SERVER_HELLO        = 2,
	HELLO_VERIFY_REQUEST = 3, # DTLS
	SESSION_TICKET      = 4, # RFC 5077
	CERTIFICATE         = 11,
	SERVER_KEY_EXCHANGE = 12,
	CERTIFICATE_REQUEST = 13,
	SERVER_HELLO_DONE   = 14,
	CERTIFICATE_VERIFY  = 15,
	CLIENT_KEY_EXCHANGE = 16,
	FINISHED            = 20,
	CERTIFICATE_URL     = 21, # RFC 3546
	CERTIFICATE_STATUS  = 22, # RFC 3546
};


######################################################################
# V3 Handshake Protocol (7.)
######################################################################

type HandshakeRecord(is_orig: bool) = record {
  msg_type: uint8;
	msg_length: uint24;
	rec: Handshake(this);
} &length=(to_int()(msg_length) + 4);

type Handshake(rec: HandshakeRecord) = case rec.msg_type of {
	HELLO_REQUEST        -> hello_request        : HelloRequest(rec);
	CLIENT_HELLO         -> client_hello         : ClientHello(rec);
	SERVER_HELLO         -> server_hello         : ServerHelloChoice(rec);
	HELLO_VERIFY_REQUEST -> hello_verify_request : HelloVerifyRequest(rec);
	SESSION_TICKET       -> session_ticket       : SessionTicketHandshake(rec);
	CERTIFICATE          -> certificate          : Certificate(rec);
	SERVER_KEY_EXCHANGE  -> server_key_exchange  : ServerKeyExchange(rec);
	CERTIFICATE_REQUEST  -> certificate_request  : CertificateRequest(rec);
	SERVER_HELLO_DONE    -> server_hello_done    : ServerHelloDone(rec);
	CERTIFICATE_VERIFY   -> certificate_verify   : CertificateVerify(rec);
	CLIENT_KEY_EXCHANGE  -> client_key_exchange  : ClientKeyExchange(rec);
	FINISHED             -> finished             : Finished(rec);
	CERTIFICATE_URL      -> certificate_url      : bytestring &restofdata &transient;
	CERTIFICATE_STATUS   -> certificate_status   : CertificateStatus(rec);
	default              -> unknown_handshake    : UnknownHandshake(rec, rec.is_orig);
}

type HandshakePDU(is_orig: bool) = record {
	records: HandshakeRecord(is_orig)[] &transient;
} &byteorder = bigendian;

type UnknownHandshake(hs: HandshakeRecord, is_orig: bool) = record {
	data : bytestring &restofdata &transient;
};

######################################################################
# V3 Hello Request (7.4.1.1.)
######################################################################

# Hello Request is empty
type HelloRequest(rec: HandshakeRecord) = empty;


######################################################################
# V3 Client Hello (7.4.1.2.)
######################################################################

type ClientHello(rec: HandshakeRecord) = record {
	client_version : uint16;
	gmt_unix_time : uint32;
	random_bytes : bytestring &length = 28;
	session_len : uint8;
	session_id : uint8[session_len];
	dtls_cookie: case client_version of {
		DTLSv10, DTLSv12 -> cookie: ClientHelloCookie(rec);
		default -> nothing: bytestring &length=0;
	};
	csuit_len : uint16 &check(csuit_len > 1 && csuit_len % 2 == 0);
	csuits : uint16[csuit_len/2];
	cmeth_len : uint8 &check(cmeth_len > 0);
	cmeths : uint8[cmeth_len];
	# This weirdness is to deal with the possible existence or absence
	# of the following fields.
	ext_len: uint16[] &until($element == 0 || $element != 0);
	extensions : SSLExtension(rec)[] &until($input.length() == 0);
};

type ClientHelloCookie(rec: HandshakeRecord) = record {
	cookie_len : uint8;
	cookie : bytestring &length = cookie_len;
};

######################################################################
# V3 Server Hello (7.4.1.3.)
######################################################################

# TLS 1.3 server hello is different from earlier versions. Trick around a
# bit, route 1.3 requests to a different record than earlier.
type ServerHelloChoice(rec: HandshakeRecord) = record {
	server_version0 : uint8;
	server_version1 : uint8;
	hello: case parsed_version of {
		TLSv13, TLSv13_draft -> hello13: ServerHello13(rec, server_version);
		default -> helloclassic: ServerHello(rec, server_version);
	} &requires(server_version) &requires(parsed_version);
} &let {
	server_version : uint16 = (server_version0 << 8) | server_version1;
	parsed_version : uint16 = case server_version0 of {
		0x7F -> 0x7F00; # map any draft version to 00
		default -> server_version;
	};
};

type ServerHello(rec: HandshakeRecord, server_version: uint16) = record {
	gmt_unix_time : uint32;
	random_bytes : bytestring &length = 28;
	session_len : uint8;
	session_id : uint8[session_len];
	cipher_suite : uint16[1];
	compression_method : uint8;
	# This weirdness is to deal with the possible existence or absence
	# of the following fields.
	ext_len: uint16[] &until($element == 0 || $element != 0);
	extensions : SSLExtension(rec)[] &until($input.length() == 0);
} &let {
	cipher_set : bool =
		$context.connection.set_cipher(cipher_suite[0]);
};

type ServerHello13(rec: HandshakeRecord, server_version: uint16) = record {
	random : bytestring &length = 32;
	cipher_suite : uint16[1];
	ext_len: uint16[] &until($element == 0 || $element != 0);
	extensions : SSLExtension(rec)[] &until($input.length() == 0);
} &let {
	cipher_set : bool =
		$context.connection.set_cipher(cipher_suite[0]);
};

######################################################################
# DTLS Hello Verify Request
######################################################################

type HelloVerifyRequest(rec: HandshakeRecord) = record {
	version: uint16;
	cookie_length: uint8;
	cookie: bytestring &length=cookie_length;
};

######################################################################
# V3 Server Certificate (7.4.2.)
######################################################################

type X509Certificate = record {
	length : uint24;
	certificate : bytestring &length = to_int()(length);
};

type Certificate(rec: HandshakeRecord) = record {
	length : uint24;
	certificates : X509Certificate[] &until($input.length() == 0);
} &length = to_int()(length)+3;

# OCSP Stapling

type CertificateStatus(rec: HandshakeRecord) = record {
	status_type: uint8; # 1 = ocsp, everything else is undefined
	length : uint24;
	response: bytestring &restofdata;
};

######################################################################
# V3 Server Key Exchange Message (7.4.3.)
######################################################################

# The server key exchange contains the server public key exchange values, and a
# signature over those values for non-anonymous exchanges. The server key
# exchange messages is only sent for ECDHE, ECDH-anon, DHE, and DH-anon cipher
# suites.
type ServerKeyExchange(rec: HandshakeRecord) = case $context.connection.chosen_cipher() of {
	# ECDHE suites
	TLS_ECDHE_ECDSA_WITH_NULL_SHA,
	TLS_ECDHE_ECDSA_WITH_RC4_128_SHA,
	TLS_ECDHE_ECDSA_WITH_3DES_EDE_CBC_SHA,
	TLS_ECDHE_ECDSA_WITH_AES_128_CBC_SHA,
	TLS_ECDHE_ECDSA_WITH_AES_256_CBC_SHA,
	TLS_ECDHE_RSA_WITH_NULL_SHA,
	TLS_ECDHE_RSA_WITH_RC4_128_SHA,
	TLS_ECDHE_RSA_WITH_3DES_EDE_CBC_SHA,
	TLS_ECDHE_RSA_WITH_AES_128_CBC_SHA,
	TLS_ECDHE_RSA_WITH_AES_256_CBC_SHA,
	TLS_ECDHE_ECDSA_WITH_AES_128_CBC_SHA256,
	TLS_ECDHE_ECDSA_WITH_AES_256_CBC_SHA384,
	TLS_ECDHE_RSA_WITH_AES_128_CBC_SHA256,
	TLS_ECDHE_RSA_WITH_AES_256_CBC_SHA384,
	TLS_ECDHE_ECDSA_WITH_AES_128_GCM_SHA256,
	TLS_ECDHE_ECDSA_WITH_AES_256_GCM_SHA384,
	TLS_ECDHE_RSA_WITH_AES_128_GCM_SHA256,
	TLS_ECDHE_RSA_WITH_AES_256_GCM_SHA384,
	TLS_ECDHE_PSK_WITH_RC4_128_SHA,
	TLS_ECDHE_PSK_WITH_3DES_EDE_CBC_SHA,
	TLS_ECDHE_PSK_WITH_AES_128_CBC_SHA,
	TLS_ECDHE_PSK_WITH_AES_256_CBC_SHA,
	TLS_ECDHE_PSK_WITH_AES_128_CBC_SHA256,
	TLS_ECDHE_PSK_WITH_AES_256_CBC_SHA384,
	TLS_ECDHE_PSK_WITH_NULL_SHA,
	TLS_ECDHE_PSK_WITH_NULL_SHA256,
	TLS_ECDHE_PSK_WITH_NULL_SHA384,
	TLS_ECDHE_ECDSA_WITH_ARIA_128_CBC_SHA256,
	TLS_ECDHE_ECDSA_WITH_ARIA_256_CBC_SHA384,
	TLS_ECDHE_RSA_WITH_ARIA_128_CBC_SHA256,
	TLS_ECDHE_RSA_WITH_ARIA_256_CBC_SHA384,
	TLS_ECDHE_ECDSA_WITH_ARIA_128_GCM_SHA256,
	TLS_ECDHE_ECDSA_WITH_ARIA_256_GCM_SHA384,
	TLS_ECDHE_RSA_WITH_ARIA_128_GCM_SHA256,
	TLS_ECDHE_RSA_WITH_ARIA_256_GCM_SHA384,
	TLS_ECDHE_PSK_WITH_ARIA_128_CBC_SHA256,
	TLS_ECDHE_PSK_WITH_ARIA_256_CBC_SHA384,
	TLS_ECDHE_ECDSA_WITH_CAMELLIA_128_CBC_SHA256,
	TLS_ECDHE_ECDSA_WITH_CAMELLIA_256_CBC_SHA384,
	TLS_ECDHE_RSA_WITH_CAMELLIA_128_CBC_SHA256,
	TLS_ECDHE_RSA_WITH_CAMELLIA_256_CBC_SHA384,
	TLS_ECDHE_ECDSA_WITH_CAMELLIA_128_GCM_SHA256,
	TLS_ECDHE_ECDSA_WITH_CAMELLIA_256_GCM_SHA384,
	TLS_ECDHE_RSA_WITH_CAMELLIA_128_GCM_SHA256,
	TLS_ECDHE_RSA_WITH_CAMELLIA_256_GCM_SHA384,
	TLS_ECDHE_PSK_WITH_CAMELLIA_128_CBC_SHA256,
	TLS_ECDHE_PSK_WITH_CAMELLIA_256_CBC_SHA384,
	TLS_ECDHE_ECDSA_WITH_AES_128_CCM,
	TLS_ECDHE_ECDSA_WITH_AES_256_CCM,
	TLS_ECDHE_ECDSA_WITH_AES_128_CCM_8,
	TLS_ECDHE_ECDSA_WITH_AES_256_CCM_8,
	TLS_ECDHE_RSA_WITH_CHACHA20_POLY1305_SHA256,
	TLS_ECDHE_ECDSA_WITH_CHACHA20_POLY1305_SHA256
		-> ecdhe_server_key_exchange : EcdheServerKeyExchange(rec);

	# ECDH-anon suites
	TLS_ECDH_ANON_WITH_NULL_SHA,
	TLS_ECDH_ANON_WITH_RC4_128_SHA,
	TLS_ECDH_ANON_WITH_3DES_EDE_CBC_SHA,
	TLS_ECDH_ANON_WITH_AES_128_CBC_SHA,
	TLS_ECDH_ANON_WITH_AES_256_CBC_SHA
	# ECDH non-anon suites do not send a ServerKeyExchange
		-> ecdh_anon_server_key_exchange : EcdhAnonServerKeyExchange(rec);

	# DHE suites
	TLS_DHE_DSS_EXPORT_WITH_DES40_CBC_SHA,
	TLS_DHE_DSS_WITH_DES_CBC_SHA,
	TLS_DHE_DSS_WITH_3DES_EDE_CBC_SHA,
	TLS_DHE_RSA_EXPORT_WITH_DES40_CBC_SHA,
	TLS_DHE_RSA_WITH_DES_CBC_SHA,
	TLS_DHE_RSA_WITH_3DES_EDE_CBC_SHA,
	TLS_DHE_DSS_WITH_AES_128_CBC_SHA,
	TLS_DHE_RSA_WITH_AES_128_CBC_SHA,
	TLS_DHE_DSS_WITH_AES_256_CBC_SHA,
	TLS_DHE_RSA_WITH_AES_256_CBC_SHA,
	TLS_DHE_DSS_WITH_AES_128_CBC_SHA256,
	TLS_DHE_DSS_WITH_CAMELLIA_128_CBC_SHA,
	TLS_DHE_RSA_WITH_CAMELLIA_128_CBC_SHA,
	TLS_DHE_DSS_EXPORT1024_WITH_DES_CBC_SHA,
	TLS_DHE_DSS_EXPORT1024_WITH_RC4_56_SHA,
	TLS_DHE_DSS_WITH_RC4_128_SHA,
	TLS_DHE_RSA_WITH_AES_128_CBC_SHA256,
	TLS_DHE_DSS_WITH_AES_256_CBC_SHA256,
	TLS_DHE_RSA_WITH_AES_256_CBC_SHA256,
	TLS_DHE_DSS_WITH_3DES_EDE_CBC_RMD,
	TLS_DHE_DSS_WITH_AES_128_CBC_RMD,
	TLS_DHE_DSS_WITH_AES_256_CBC_RMD,
	TLS_DHE_RSA_WITH_3DES_EDE_CBC_RMD,
	TLS_DHE_RSA_WITH_AES_128_CBC_RMD,
	TLS_DHE_RSA_WITH_AES_256_CBC_RMD,
	TLS_DHE_DSS_WITH_CAMELLIA_256_CBC_SHA,
	TLS_DHE_RSA_WITH_CAMELLIA_256_CBC_SHA,
	TLS_DHE_PSK_WITH_RC4_128_SHA,
	TLS_DHE_PSK_WITH_3DES_EDE_CBC_SHA,
	TLS_DHE_PSK_WITH_AES_128_CBC_SHA,
	TLS_DHE_PSK_WITH_AES_256_CBC_SHA,
	TLS_DHE_DSS_WITH_SEED_CBC_SHA,
	TLS_DHE_RSA_WITH_SEED_CBC_SHA,
	TLS_DHE_RSA_WITH_AES_128_GCM_SHA256,
	TLS_DHE_RSA_WITH_AES_256_GCM_SHA384,
	TLS_DHE_DSS_WITH_AES_128_GCM_SHA256,
	TLS_DHE_DSS_WITH_AES_256_GCM_SHA384,
	TLS_DHE_PSK_WITH_AES_128_GCM_SHA256,
	TLS_DHE_PSK_WITH_AES_256_GCM_SHA384,
	TLS_DHE_PSK_WITH_AES_128_CBC_SHA256,
	TLS_DHE_PSK_WITH_AES_256_CBC_SHA384,
	TLS_DHE_PSK_WITH_NULL_SHA256,
	TLS_DHE_PSK_WITH_NULL_SHA384,
	TLS_DHE_DSS_WITH_CAMELLIA_128_CBC_SHA256,
	TLS_DHE_RSA_WITH_CAMELLIA_128_CBC_SHA256,
	TLS_DHE_DSS_WITH_CAMELLIA_256_CBC_SHA256,
	TLS_DHE_RSA_WITH_CAMELLIA_256_CBC_SHA256,
	TLS_DHE_DSS_WITH_ARIA_128_CBC_SHA256,
	TLS_DHE_DSS_WITH_ARIA_256_CBC_SHA384,
	TLS_DHE_RSA_WITH_ARIA_128_CBC_SHA256,
	TLS_DHE_RSA_WITH_ARIA_256_CBC_SHA384,
	TLS_DHE_RSA_WITH_ARIA_128_GCM_SHA256,
	TLS_DHE_RSA_WITH_ARIA_256_GCM_SHA384,
	TLS_DHE_DSS_WITH_ARIA_128_GCM_SHA256,
	TLS_DHE_DSS_WITH_ARIA_256_GCM_SHA384,
	TLS_DHE_PSK_WITH_ARIA_128_CBC_SHA256,
	TLS_DHE_PSK_WITH_ARIA_256_CBC_SHA384,
	TLS_DHE_PSK_WITH_ARIA_128_GCM_SHA256,
	TLS_DHE_PSK_WITH_ARIA_256_GCM_SHA384,
	TLS_DHE_RSA_WITH_CAMELLIA_128_GCM_SHA256,
	TLS_DHE_RSA_WITH_CAMELLIA_256_GCM_SHA384,
	TLS_DHE_DSS_WITH_CAMELLIA_128_GCM_SHA256,
	TLS_DHE_DSS_WITH_CAMELLIA_256_GCM_SHA384,
	TLS_DHE_PSK_WITH_CAMELLIA_128_GCM_SHA256,
	TLS_DHE_PSK_WITH_CAMELLIA_256_GCM_SHA384,
	TLS_DHE_PSK_WITH_CAMELLIA_128_CBC_SHA256,
	TLS_DHE_PSK_WITH_CAMELLIA_256_CBC_SHA384,
	TLS_DHE_RSA_WITH_AES_128_CCM,
	TLS_DHE_RSA_WITH_AES_256_CCM,
	TLS_DHE_RSA_WITH_AES_128_CCM_8,
	TLS_DHE_RSA_WITH_AES_256_CCM_8,
	TLS_DHE_PSK_WITH_AES_128_CCM,
	TLS_DHE_PSK_WITH_AES_256_CCM,
	TLS_PSK_DHE_WITH_AES_128_CCM_8,
	TLS_PSK_DHE_WITH_AES_256_CCM_8,
	TLS_DHE_RSA_WITH_CHACHA20_POLY1305_SHA256
		-> dhe_server_key_exchange : DheServerKeyExchange(rec);

	# DH-anon suites
	TLS_DH_ANON_EXPORT_WITH_RC4_40_MD5,
	TLS_DH_ANON_WITH_RC4_128_MD5,
	TLS_DH_ANON_EXPORT_WITH_DES40_CBC_SHA,
	TLS_DH_ANON_WITH_DES_CBC_SHA,
	TLS_DH_ANON_WITH_3DES_EDE_CBC_SHA,
	TLS_DH_ANON_WITH_AES_128_CBC_SHA,
	TLS_DH_ANON_WITH_AES_256_CBC_SHA,
	TLS_DH_ANON_WITH_CAMELLIA_128_CBC_SHA,
	TLS_DH_ANON_WITH_AES_128_CBC_SHA256,
	TLS_DH_ANON_WITH_AES_256_CBC_SHA256,
	TLS_DH_ANON_WITH_CAMELLIA_256_CBC_SHA,
	TLS_DH_ANON_WITH_SEED_CBC_SHA,
	TLS_DH_ANON_WITH_AES_128_GCM_SHA256,
	TLS_DH_ANON_WITH_AES_256_GCM_SHA384,
	TLS_DH_ANON_WITH_CAMELLIA_128_CBC_SHA256,
	TLS_DH_ANON_WITH_CAMELLIA_256_CBC_SHA256,
	TLS_DH_ANON_WITH_ARIA_128_CBC_SHA256,
	TLS_DH_ANON_WITH_ARIA_256_CBC_SHA384,
	TLS_DH_ANON_WITH_ARIA_128_GCM_SHA256,
	TLS_DH_ANON_WITH_ARIA_256_GCM_SHA384,
	TLS_DH_ANON_WITH_CAMELLIA_128_GCM_SHA256,
	TLS_DH_ANON_WITH_CAMELLIA_256_GCM_SHA384
	# DH non-anon suites do not send a ServerKeyExchange
		-> dh_anon_server_key_exchange : DhAnonServerKeyExchange(rec);

	default
		-> key : bytestring &restofdata &transient;
};

# Parse an ECDHE ServerKeyExchange message, which contains a signature over the
# parameters. Parsing explicit curve parameters from the server is not
# currently supported.
type EcdheServerKeyExchange(rec: HandshakeRecord) = record {
	curve_type: uint8;
	named_curve: case curve_type of {
		NAMED_CURVE -> params: ServerEDCHParamsAndSignature;
		default -> data: bytestring &restofdata &transient;
	};
	signature: case curve_type of {
		NAMED_CURVE -> signed_params: ServerKeyExchangeSignature;
		default -> nothing: bytestring &length=0;
	};
};

type ServerKeyExchangeSignature = record {
	algorithm: SignatureAndHashAlgorithm;
	signature_length: uint16;
	signature: bytestring &length=signature_length;
}

# Parse an ECDH-anon ServerKeyExchange message, which does not contain a
# signature over the parameters. Parsing explicit curve parameters from the
# server is not currently supported.
type EcdhAnonServerKeyExchange(rec: HandshakeRecord) = record {
	curve_type: uint8;
	named_curve: case curve_type of {
		NAMED_CURVE -> params: ServerEDCHParamsAndSignature;
		default -> data: bytestring &restofdata &transient;
	};
};

type ServerEDCHParamsAndSignature() = record {
	curve: uint16;
	point_length: uint8;
	point: bytestring &length=point_length;
<<<<<<< HEAD
}
=======
	signed_params: bytestring &restofdata; # only present in case of non-anon message
};
>>>>>>> 1f6954ca

# Parse a DHE ServerKeyExchange message, which contains a signature over the
# parameters.
type DheServerKeyExchange(rec: HandshakeRecord) = record {
	dh_p_length: uint16;
	dh_p: bytestring &length=dh_p_length;
	dh_g_length: uint16;
	dh_g: bytestring &length=dh_g_length;
	dh_Ys_length: uint16;
	dh_Ys: bytestring &length=dh_Ys_length;
	signed_params: ServerKeyExchangeSignature;
};

# Parse a DH-anon ServerKeyExchange message, which does not contain a
# signature over the parameters.
type DhAnonServerKeyExchange(rec: HandshakeRecord) = record {
	dh_p_length: uint16;
	dh_p: bytestring &length=dh_p_length;
	dh_g_length: uint16;
	dh_g: bytestring &length=dh_g_length;
	dh_Ys_length: uint16;
	dh_Ys: bytestring &length=dh_Ys_length;
	data: bytestring &restofdata &transient;
};

######################################################################
# V3 Certificate Request (7.4.4.)
######################################################################

# For now, ignore Certificate Request Details; just eat up message.
type CertificateRequest(rec: HandshakeRecord) = record {
	cont : bytestring &restofdata &transient;
};


######################################################################
# V3 Server Hello Done (7.4.5.)
######################################################################

# Server Hello Done is empty
type ServerHelloDone(rec: HandshakeRecord) = empty;


######################################################################
# V3 Client Certificate (7.4.6.)
######################################################################

# Client Certificate is identical to Server Certificate;
# no further definition here


######################################################################
# V3 Client Key Exchange Message (7.4.7.)
######################################################################

# Parse a ClientKeyExchange message. For RSA cipher suites, this consists of an
# encrypted pre-master secret. For DH, DH-anon, and DHE cipher suites, this
# consists of the client public finite-field Diffie-Hellman value. For ECDH,
# ECDH-anon, and ECDHE cipher suites, this consists of the client public
# elliptic curve point.
type ClientKeyExchange(rec: HandshakeRecord) = case $context.connection.chosen_cipher() of {
	# RSA suites
	TLS_RSA_WITH_NULL_MD5,
	TLS_RSA_WITH_NULL_SHA,
	TLS_RSA_EXPORT_WITH_RC4_40_MD5,
	TLS_RSA_WITH_RC4_128_MD5,
	TLS_RSA_WITH_RC4_128_SHA,
	TLS_RSA_EXPORT_WITH_RC2_CBC_40_MD5,
	TLS_RSA_WITH_IDEA_CBC_SHA,
	TLS_RSA_EXPORT_WITH_DES40_CBC_SHA,
	TLS_RSA_WITH_DES_CBC_SHA,
	TLS_RSA_WITH_3DES_EDE_CBC_SHA,
	TLS_RSA_WITH_AES_128_CBC_SHA,
	TLS_RSA_WITH_AES_256_CBC_SHA,
	TLS_RSA_WITH_NULL_SHA256,
	TLS_RSA_WITH_AES_128_CBC_SHA256,
	TLS_RSA_WITH_AES_256_CBC_SHA256,
	TLS_RSA_WITH_CAMELLIA_128_CBC_SHA,
	TLS_RSA_EXPORT1024_WITH_RC4_56_MD5,
	TLS_RSA_EXPORT1024_WITH_RC2_CBC_56_MD5,
	TLS_RSA_EXPORT1024_WITH_DES_CBC_SHA,
	TLS_RSA_EXPORT1024_WITH_RC4_56_SHA,
	TLS_RSA_WITH_3DES_EDE_CBC_RMD,
	TLS_RSA_WITH_AES_128_CBC_RMD,
	TLS_RSA_WITH_AES_256_CBC_RMD,
	TLS_RSA_WITH_CAMELLIA_256_CBC_SHA,
	TLS_RSA_PSK_WITH_RC4_128_SHA,
	TLS_RSA_PSK_WITH_3DES_EDE_CBC_SHA,
	TLS_RSA_PSK_WITH_AES_128_CBC_SHA,
	TLS_RSA_PSK_WITH_AES_256_CBC_SHA,
	TLS_RSA_WITH_SEED_CBC_SHA,
	TLS_RSA_WITH_AES_128_GCM_SHA256,
	TLS_RSA_WITH_AES_256_GCM_SHA384,
	TLS_RSA_PSK_WITH_AES_128_CBC_SHA256,
	TLS_RSA_PSK_WITH_AES_256_CBC_SHA384,
	TLS_RSA_PSK_WITH_NULL_SHA256,
	TLS_RSA_PSK_WITH_NULL_SHA384,
	TLS_RSA_WITH_CAMELLIA_128_CBC_SHA256,
	TLS_RSA_WITH_CAMELLIA_256_CBC_SHA256,
	TLS_RSA_WITH_ARIA_128_CBC_SHA256,
	TLS_RSA_WITH_ARIA_256_CBC_SHA384,
	TLS_RSA_WITH_ARIA_128_GCM_SHA256,
	TLS_RSA_WITH_ARIA_256_GCM_SHA384,
	TLS_RSA_PSK_WITH_ARIA_128_CBC_SHA256,
	TLS_RSA_PSK_WITH_ARIA_256_CBC_SHA384,
	TLS_RSA_PSK_WITH_ARIA_128_GCM_SHA256,
	TLS_RSA_PSK_WITH_ARIA_256_GCM_SHA384,
	TLS_RSA_WITH_CAMELLIA_128_GCM_SHA256,
	TLS_RSA_WITH_CAMELLIA_256_GCM_SHA384,
	TLS_RSA_PSK_WITH_CAMELLIA_128_GCM_SHA256,
	TLS_RSA_PSK_WITH_CAMELLIA_256_GCM_SHA384,
	TLS_RSA_PSK_WITH_CAMELLIA_128_CBC_SHA256,
	TLS_RSA_PSK_WITH_CAMELLIA_256_CBC_SHA384,
	TLS_RSA_WITH_AES_128_CCM,
	TLS_RSA_WITH_AES_256_CCM,
	TLS_RSA_WITH_AES_128_CCM_8,
	TLS_RSA_WITH_AES_256_CCM_8
		-> rsa_client_key_exchange: RsaClientKeyExchange(rec);

	#ECHDE
	TLS_ECDH_ECDSA_WITH_NULL_SHA,
	TLS_ECDH_ECDSA_WITH_RC4_128_SHA,
	TLS_ECDH_ECDSA_WITH_3DES_EDE_CBC_SHA,
	TLS_ECDH_ECDSA_WITH_AES_128_CBC_SHA,
	TLS_ECDH_ECDSA_WITH_AES_256_CBC_SHA,
	TLS_ECDHE_ECDSA_WITH_NULL_SHA,
	TLS_ECDHE_ECDSA_WITH_RC4_128_SHA,
	TLS_ECDHE_ECDSA_WITH_3DES_EDE_CBC_SHA,
	TLS_ECDHE_ECDSA_WITH_AES_128_CBC_SHA,
	TLS_ECDHE_ECDSA_WITH_AES_256_CBC_SHA,
	TLS_ECDH_RSA_WITH_NULL_SHA,
	TLS_ECDH_RSA_WITH_RC4_128_SHA,
	TLS_ECDH_RSA_WITH_3DES_EDE_CBC_SHA,
	TLS_ECDH_RSA_WITH_AES_128_CBC_SHA,
	TLS_ECDH_RSA_WITH_AES_256_CBC_SHA,
	TLS_ECDHE_RSA_WITH_NULL_SHA,
	TLS_ECDHE_RSA_WITH_RC4_128_SHA,
	TLS_ECDHE_RSA_WITH_3DES_EDE_CBC_SHA,
	TLS_ECDHE_RSA_WITH_AES_128_CBC_SHA,
	TLS_ECDHE_RSA_WITH_AES_256_CBC_SHA,
	TLS_ECDH_ANON_WITH_NULL_SHA,
	TLS_ECDH_ANON_WITH_RC4_128_SHA,
	TLS_ECDH_ANON_WITH_3DES_EDE_CBC_SHA,
	TLS_ECDH_ANON_WITH_AES_128_CBC_SHA,
	TLS_ECDH_ANON_WITH_AES_256_CBC_SHA,
	TLS_ECDHE_ECDSA_WITH_AES_128_CBC_SHA256,
	TLS_ECDHE_ECDSA_WITH_AES_256_CBC_SHA384,
	TLS_ECDH_ECDSA_WITH_AES_128_CBC_SHA256,
	TLS_ECDH_ECDSA_WITH_AES_256_CBC_SHA384,
	TLS_ECDHE_RSA_WITH_AES_128_CBC_SHA256,
	TLS_ECDHE_RSA_WITH_AES_256_CBC_SHA384,
	TLS_ECDH_RSA_WITH_AES_128_CBC_SHA256,
	TLS_ECDH_RSA_WITH_AES_256_CBC_SHA384,
	TLS_ECDHE_ECDSA_WITH_AES_128_GCM_SHA256,
	TLS_ECDHE_ECDSA_WITH_AES_256_GCM_SHA384,
	TLS_ECDH_ECDSA_WITH_AES_128_GCM_SHA256,
	TLS_ECDH_ECDSA_WITH_AES_256_GCM_SHA384,
	TLS_ECDHE_RSA_WITH_AES_128_GCM_SHA256,
	TLS_ECDHE_RSA_WITH_AES_256_GCM_SHA384,
	TLS_ECDH_RSA_WITH_AES_128_GCM_SHA256,
	TLS_ECDH_RSA_WITH_AES_256_GCM_SHA384,
	TLS_ECDHE_PSK_WITH_RC4_128_SHA,
	TLS_ECDHE_PSK_WITH_3DES_EDE_CBC_SHA,
	TLS_ECDHE_PSK_WITH_AES_128_CBC_SHA,
	TLS_ECDHE_PSK_WITH_AES_256_CBC_SHA,
	TLS_ECDHE_PSK_WITH_AES_128_CBC_SHA256,
	TLS_ECDHE_PSK_WITH_AES_256_CBC_SHA384,
	TLS_ECDHE_PSK_WITH_NULL_SHA,
	TLS_ECDHE_PSK_WITH_NULL_SHA256,
	TLS_ECDHE_PSK_WITH_NULL_SHA384,
	TLS_ECDHE_ECDSA_WITH_ARIA_128_CBC_SHA256,
	TLS_ECDHE_ECDSA_WITH_ARIA_256_CBC_SHA384,
	TLS_ECDH_ECDSA_WITH_ARIA_128_CBC_SHA256,
	TLS_ECDH_ECDSA_WITH_ARIA_256_CBC_SHA384,
	TLS_ECDHE_RSA_WITH_ARIA_128_CBC_SHA256,
	TLS_ECDHE_RSA_WITH_ARIA_256_CBC_SHA384,
	TLS_ECDH_RSA_WITH_ARIA_128_CBC_SHA256,
	TLS_ECDH_RSA_WITH_ARIA_256_CBC_SHA384,
	TLS_ECDHE_ECDSA_WITH_ARIA_128_GCM_SHA256,
	TLS_ECDHE_ECDSA_WITH_ARIA_256_GCM_SHA384,
	TLS_ECDH_ECDSA_WITH_ARIA_128_GCM_SHA256,
	TLS_ECDH_ECDSA_WITH_ARIA_256_GCM_SHA384,
	TLS_ECDHE_RSA_WITH_ARIA_128_GCM_SHA256,
	TLS_ECDHE_RSA_WITH_ARIA_256_GCM_SHA384,
	TLS_ECDH_RSA_WITH_ARIA_128_GCM_SHA256,
	TLS_ECDH_RSA_WITH_ARIA_256_GCM_SHA384,
	TLS_ECDHE_PSK_WITH_ARIA_128_CBC_SHA256,
	TLS_ECDHE_PSK_WITH_ARIA_256_CBC_SHA384,
	TLS_ECDHE_ECDSA_WITH_CAMELLIA_128_CBC_SHA256,
	TLS_ECDHE_ECDSA_WITH_CAMELLIA_256_CBC_SHA384,
	TLS_ECDH_ECDSA_WITH_CAMELLIA_128_CBC_SHA256,
	TLS_ECDH_ECDSA_WITH_CAMELLIA_256_CBC_SHA384,
	TLS_ECDHE_RSA_WITH_CAMELLIA_128_CBC_SHA256,
	TLS_ECDHE_RSA_WITH_CAMELLIA_256_CBC_SHA384,
	TLS_ECDH_RSA_WITH_CAMELLIA_128_CBC_SHA256,
	TLS_ECDH_RSA_WITH_CAMELLIA_256_CBC_SHA384,
	TLS_ECDHE_ECDSA_WITH_CAMELLIA_128_GCM_SHA256,
	TLS_ECDHE_ECDSA_WITH_CAMELLIA_256_GCM_SHA384,
	TLS_ECDH_ECDSA_WITH_CAMELLIA_128_GCM_SHA256,
	TLS_ECDH_ECDSA_WITH_CAMELLIA_256_GCM_SHA384,
	TLS_ECDHE_RSA_WITH_CAMELLIA_128_GCM_SHA256,
	TLS_ECDHE_RSA_WITH_CAMELLIA_256_GCM_SHA384,
	TLS_ECDH_RSA_WITH_CAMELLIA_128_GCM_SHA256,
	TLS_ECDH_RSA_WITH_CAMELLIA_256_GCM_SHA384,
	TLS_ECDHE_PSK_WITH_CAMELLIA_128_CBC_SHA256,
	TLS_ECDHE_PSK_WITH_CAMELLIA_256_CBC_SHA384,
	TLS_ECDHE_ECDSA_WITH_AES_128_CCM,
	TLS_ECDHE_ECDSA_WITH_AES_256_CCM,
	TLS_ECDHE_ECDSA_WITH_AES_128_CCM_8,
	TLS_ECDHE_ECDSA_WITH_AES_256_CCM_8,
	TLS_ECDHE_RSA_WITH_CHACHA20_POLY1305_SHA256,
	TLS_ECDHE_ECDSA_WITH_CHACHA20_POLY1305_SHA256
		-> ecdh_client_key_exchange : EcdhClientKeyExchange(rec);

	# DHE suites
	TLS_DHE_DSS_EXPORT_WITH_DES40_CBC_SHA,
	TLS_DHE_DSS_WITH_DES_CBC_SHA,
	TLS_DHE_DSS_WITH_3DES_EDE_CBC_SHA,
	TLS_DHE_RSA_EXPORT_WITH_DES40_CBC_SHA,
	TLS_DHE_RSA_WITH_DES_CBC_SHA,
	TLS_DHE_RSA_WITH_3DES_EDE_CBC_SHA,
	TLS_DHE_DSS_WITH_AES_128_CBC_SHA,
	TLS_DHE_RSA_WITH_AES_128_CBC_SHA,
	TLS_DHE_DSS_WITH_AES_256_CBC_SHA,
	TLS_DHE_RSA_WITH_AES_256_CBC_SHA,
	TLS_DHE_DSS_WITH_AES_128_CBC_SHA256,
	TLS_DHE_DSS_WITH_CAMELLIA_128_CBC_SHA,
	TLS_DHE_RSA_WITH_CAMELLIA_128_CBC_SHA,
	TLS_DHE_DSS_EXPORT1024_WITH_DES_CBC_SHA,
	TLS_DHE_DSS_EXPORT1024_WITH_RC4_56_SHA,
	TLS_DHE_DSS_WITH_RC4_128_SHA,
	TLS_DHE_RSA_WITH_AES_128_CBC_SHA256,
	TLS_DHE_DSS_WITH_AES_256_CBC_SHA256,
	TLS_DHE_RSA_WITH_AES_256_CBC_SHA256,
	TLS_DHE_DSS_WITH_3DES_EDE_CBC_RMD,
	TLS_DHE_DSS_WITH_AES_128_CBC_RMD,
	TLS_DHE_DSS_WITH_AES_256_CBC_RMD,
	TLS_DHE_RSA_WITH_3DES_EDE_CBC_RMD,
	TLS_DHE_RSA_WITH_AES_128_CBC_RMD,
	TLS_DHE_RSA_WITH_AES_256_CBC_RMD,
	TLS_DHE_DSS_WITH_CAMELLIA_256_CBC_SHA,
	TLS_DHE_RSA_WITH_CAMELLIA_256_CBC_SHA,
	TLS_DHE_PSK_WITH_RC4_128_SHA,
	TLS_DHE_PSK_WITH_3DES_EDE_CBC_SHA,
	TLS_DHE_PSK_WITH_AES_128_CBC_SHA,
	TLS_DHE_PSK_WITH_AES_256_CBC_SHA,
	TLS_DHE_DSS_WITH_SEED_CBC_SHA,
	TLS_DHE_RSA_WITH_SEED_CBC_SHA,
	TLS_DHE_RSA_WITH_AES_128_GCM_SHA256,
	TLS_DHE_RSA_WITH_AES_256_GCM_SHA384,
	TLS_DHE_DSS_WITH_AES_128_GCM_SHA256,
	TLS_DHE_DSS_WITH_AES_256_GCM_SHA384,
	TLS_DHE_PSK_WITH_AES_128_GCM_SHA256,
	TLS_DHE_PSK_WITH_AES_256_GCM_SHA384,
	TLS_DHE_PSK_WITH_AES_128_CBC_SHA256,
	TLS_DHE_PSK_WITH_AES_256_CBC_SHA384,
	TLS_DHE_PSK_WITH_NULL_SHA256,
	TLS_DHE_PSK_WITH_NULL_SHA384,
	TLS_DHE_DSS_WITH_CAMELLIA_128_CBC_SHA256,
	TLS_DHE_RSA_WITH_CAMELLIA_128_CBC_SHA256,
	TLS_DHE_DSS_WITH_CAMELLIA_256_CBC_SHA256,
	TLS_DHE_RSA_WITH_CAMELLIA_256_CBC_SHA256,
	TLS_DHE_DSS_WITH_ARIA_128_CBC_SHA256,
	TLS_DHE_DSS_WITH_ARIA_256_CBC_SHA384,
	TLS_DHE_RSA_WITH_ARIA_128_CBC_SHA256,
	TLS_DHE_RSA_WITH_ARIA_256_CBC_SHA384,
	TLS_DHE_RSA_WITH_ARIA_128_GCM_SHA256,
	TLS_DHE_RSA_WITH_ARIA_256_GCM_SHA384,
	TLS_DHE_DSS_WITH_ARIA_128_GCM_SHA256,
	TLS_DHE_DSS_WITH_ARIA_256_GCM_SHA384,
	TLS_DHE_PSK_WITH_ARIA_128_CBC_SHA256,
	TLS_DHE_PSK_WITH_ARIA_256_CBC_SHA384,
	TLS_DHE_PSK_WITH_ARIA_128_GCM_SHA256,
	TLS_DHE_PSK_WITH_ARIA_256_GCM_SHA384,
	TLS_DHE_RSA_WITH_CAMELLIA_128_GCM_SHA256,
	TLS_DHE_RSA_WITH_CAMELLIA_256_GCM_SHA384,
	TLS_DHE_DSS_WITH_CAMELLIA_128_GCM_SHA256,
	TLS_DHE_DSS_WITH_CAMELLIA_256_GCM_SHA384,
	TLS_DHE_PSK_WITH_CAMELLIA_128_GCM_SHA256,
	TLS_DHE_PSK_WITH_CAMELLIA_256_GCM_SHA384,
	TLS_DHE_PSK_WITH_CAMELLIA_128_CBC_SHA256,
	TLS_DHE_PSK_WITH_CAMELLIA_256_CBC_SHA384,
	TLS_DHE_RSA_WITH_AES_128_CCM,
	TLS_DHE_RSA_WITH_AES_256_CCM,
	TLS_DHE_RSA_WITH_AES_128_CCM_8,
	TLS_DHE_RSA_WITH_AES_256_CCM_8,
	TLS_DHE_PSK_WITH_AES_128_CCM,
	TLS_DHE_PSK_WITH_AES_256_CCM,
	TLS_PSK_DHE_WITH_AES_128_CCM_8,
	TLS_PSK_DHE_WITH_AES_256_CCM_8,
	TLS_DHE_RSA_WITH_CHACHA20_POLY1305_SHA256,
	# DH-anon suites
	TLS_DH_ANON_EXPORT_WITH_RC4_40_MD5,
	TLS_DH_ANON_WITH_RC4_128_MD5,
	TLS_DH_ANON_EXPORT_WITH_DES40_CBC_SHA,
	TLS_DH_ANON_WITH_DES_CBC_SHA,
	TLS_DH_ANON_WITH_3DES_EDE_CBC_SHA,
	TLS_DH_ANON_WITH_AES_128_CBC_SHA,
	TLS_DH_ANON_WITH_AES_256_CBC_SHA,
	TLS_DH_ANON_WITH_CAMELLIA_128_CBC_SHA,
	TLS_DH_ANON_WITH_AES_128_CBC_SHA256,
	TLS_DH_ANON_WITH_AES_256_CBC_SHA256,
	TLS_DH_ANON_WITH_CAMELLIA_256_CBC_SHA,
	TLS_DH_ANON_WITH_SEED_CBC_SHA,
	TLS_DH_ANON_WITH_AES_128_GCM_SHA256,
	TLS_DH_ANON_WITH_AES_256_GCM_SHA384,
	TLS_DH_ANON_WITH_CAMELLIA_128_CBC_SHA256,
	TLS_DH_ANON_WITH_CAMELLIA_256_CBC_SHA256,
	TLS_DH_ANON_WITH_ARIA_128_CBC_SHA256,
	TLS_DH_ANON_WITH_ARIA_256_CBC_SHA384,
	TLS_DH_ANON_WITH_ARIA_128_GCM_SHA256,
	TLS_DH_ANON_WITH_ARIA_256_GCM_SHA384,
	TLS_DH_ANON_WITH_CAMELLIA_128_GCM_SHA256,
	TLS_DH_ANON_WITH_CAMELLIA_256_GCM_SHA384
		-> dh_server_key_exchange : DhClientKeyExchange(rec);

	default
		-> key : bytestring &restofdata &transient;
};

type RsaClientKeyExchange(rec: HandshakeRecord) = record {
	rsa_pms : bytestring &restofdata;
};

type DhClientKeyExchange(rec: HandshakeRecord) = record {
	dh_Yc : bytestring &restofdata;
};

type EcdhClientKeyExchange(rec: HandshakeRecord) = record {
	point : bytestring &restofdata;
};

######################################################################
# V3 Certificate Verify (7.4.8.)
######################################################################

# For now, ignore Certificate Verify; just eat up the message.
type CertificateVerify(rec: HandshakeRecord) = record {
	cont : bytestring &restofdata &transient;
};


######################################################################
# V3 Finished (7.4.9.)
######################################################################

# The finished messages are always sent after encryption is in effect,
# so we will not be able to read those messages.
type Finished(rec: HandshakeRecord) = record {
	cont : bytestring &restofdata &transient;
};

type SessionTicketHandshake(rec: HandshakeRecord) = record {
	ticket_lifetime_hint: uint32;
	data:                 bytestring &restofdata;
};

######################################################################
# TLS Extensions
######################################################################

type SSLExtension(rec: HandshakeRecord) = record {
	type: uint16;
	data_len: uint16;

	# Pretty code ahead. Deal with the fact that perhaps extensions are
	# not really present and we do not want to fail because of that.
	ext: case type of {
		EXT_APPLICATION_LAYER_PROTOCOL_NEGOTIATION -> apnl: ApplicationLayerProtocolNegotiationExtension(rec)[] &until($element == 0 || $element != 0);
		EXT_ELLIPTIC_CURVES -> elliptic_curves: EllipticCurves(rec)[] &until($element == 0 || $element != 0);
		EXT_EC_POINT_FORMATS -> ec_point_formats: EcPointFormats(rec)[] &until($element == 0 || $element != 0);
#		EXT_STATUS_REQUEST -> status_request: StatusRequest(rec)[] &until($element == 0 || $element != 0);
		EXT_SERVER_NAME -> server_name: ServerNameExt(rec)[] &until($element == 0 || $element != 0);
		EXT_SIGNATURE_ALGORITHMS -> signature_algorithm: SignatureAlgorithm(rec)[] &until($element == 0 || $element != 0);
		EXT_SIGNED_CERTIFICATE_TIMESTAMP -> certificate_timestamp: SignedCertificateTimestampList(rec)[] &until($element == 0 || $element != 0);
		EXT_KEY_SHARE -> key_share: KeyShare(rec)[] &until($element == 0 || $element != 0);
		EXT_SUPPORTED_VERSIONS -> supported_versions_selector: SupportedVersionsSelector(rec, data_len)[] &until($element == 0 || $element != 0);
		EXT_PSK_KEY_EXCHANGE_MODES -> psk_key_exchange_modes: PSKKeyExchangeModes(rec)[] &until($element == 0 || $element != 0);
		default -> data: bytestring &restofdata;
	};
} &length=data_len+4 &exportsourcedata;

%include tls-handshake-signed_certificate_timestamp.pac

type SupportedVersionsSelector(rec: HandshakeRecord, data_len: uint16) = case rec.is_orig of {
	true -> a: SupportedVersions(rec);
	false -> b: bytestring &length=data_len &transient;
}

type SupportedVersions(rec: HandshakeRecord) = record {
	length: uint8;
	versions: uint16[] &until($input.length() == 0);
} &length=length+1;

type PSKKeyExchangeModes(rec: HandshakeRecord) = record {
	length: uint8;
	modes: uint8[] &until($input.length() == 0);
} &length=length+1;

type ServerNameHostName() = record {
	length: uint16;
	host_name: bytestring &length=length;
};

type ServerName() = record {
	name_type: uint8; # has to be 0 for host-name
	name: case name_type of {
		0 -> host_name: ServerNameHostName;
		default -> data : bytestring &restofdata &transient; # unknown name
	};
};

type ServerNameExt(rec: HandshakeRecord) = record {
	length: uint16;
	server_names: ServerName[] &until($input.length() == 0);
} &length=length+2;

# Do not parse for now. Structure is correct, but only contains asn.1 data that we would not use further.
#type OcspStatusRequest(rec: HandshakeRecord) = record {
#	responder_id_list_length: uint16;
#	responder_id_list: bytestring &length=responder_id_list_length;
#	request_extensions_length: uint16;
#	request_extensions: bytestring &length=request_extensions_length;
#};
#
#type StatusRequest(rec: HandshakeRecord) = record {
#	status_type: uint8; # 1 -> ocsp
#	req: case status_type of {
#		1 -> ocsp_status_request: OcspStatusRequest(rec);
#		default -> data : bytestring &restofdata &transient; # unknown
#	};
#};

type EcPointFormats(rec: HandshakeRecord) = record {
	length: uint8;
	point_format_list: uint8[length];
};

type KeyShareEntry() = record {
	namedgroup : uint16;
	key_exchange_length : uint16;
	key_exchange: bytestring &length=key_exchange_length &transient;
};

type ServerHelloKeyShare(rec: HandshakeRecord) = record {
	keyshare : KeyShareEntry;
};

type ClientHelloKeyShare(rec: HandshakeRecord) = record {
	length: uint16;
	keyshares : KeyShareEntry[] &until($input.length() == 0);
};

type KeyShare(rec: HandshakeRecord) = case rec.msg_type of {
	CLIENT_HELLO -> client_hello_keyshare : ClientHelloKeyShare(rec);
	SERVER_HELLO -> server_hello_keyshare : ServerHelloKeyShare(rec);
	# ... well, we don't parse hello retry requests yet, because I don't have an example of them on the wire.
	default -> other : bytestring &restofdata &transient;
};

type SignatureAlgorithm(rec: HandshakeRecord) = record {
	length: uint16;
	supported_signature_algorithms: SignatureAndHashAlgorithm[] &until($input.length() == 0);
}

type EllipticCurves(rec: HandshakeRecord) = record {
	length: uint16;
	elliptic_curve_list: uint16[length/2];
};

type ProtocolName() = record {
  length: uint8;
	name: bytestring &length=length;
};

type ApplicationLayerProtocolNegotiationExtension(rec: HandshakeRecord) = record {
	length: uint16;
	protocol_name_list: ProtocolName[] &until($input.length() == 0);
} &length=length+2;

refine connection Handshake_Conn += {

	%member{
		uint32 chosen_cipher_;
	%}

	%init{
		chosen_cipher_ = NO_CHOSEN_CIPHER;
	%}

	function chosen_cipher() : int %{ return chosen_cipher_; %}

	function set_cipher(cipher: uint32) : bool
		%{
		chosen_cipher_ = cipher;
		return true;
		%}
};

<|MERGE_RESOLUTION|>--- conflicted
+++ resolved
@@ -391,12 +391,7 @@
 	curve: uint16;
 	point_length: uint8;
 	point: bytestring &length=point_length;
-<<<<<<< HEAD
-}
-=======
-	signed_params: bytestring &restofdata; # only present in case of non-anon message
-};
->>>>>>> 1f6954ca
+};
 
 # Parse a DHE ServerKeyExchange message, which contains a signature over the
 # parameters.
