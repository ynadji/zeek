# this won't work correctly yet, since sometimes the parameters
# field in the transaction takes up all of the data field

%include dce_rpc-protocol.pac

<<<<<<< HEAD
refine connection SMB_Conn += {
       function proc_smb_atsvc_job_add(val: AT_SVC_NetrJobAdd): bool
       		%{
		if ( smb_atsvc_job_add )
			{
			BifEvent::generate_smb_atsvc_job_add(bro_analyzer(), bro_analyzer()->Conn(), smb_string2stringval(${val.server.string}), smb_string2stringval(${val.command.string}));
			}
		return true;
		%}

       function proc_smb_atsvc_job_id(val: AT_SVC_JobID): bool
       		%{
		if ( smb_atsvc_job_id )
			{
			BifEvent::generate_smb_atsvc_job_id(bro_analyzer(), bro_analyzer()->Conn(), ${val.id}, ${val.status});
			}
		return true;
		%}

	function determine_pipe_msg_type(hdr: DCE_RPC_Header, opnum: uint8): uint8
		%{
		if ( !is_atsvc ) return 0;
		if ( ${hdr.PTYPE} == 0 && ${opnum} == 0 ) return 1;
		if ( ${hdr.PTYPE} == 2 && ${opnum} == 0 ) return 2;
		return 0;
		%}

};

type SMB_Pipe_message( unicode: bool, byte_count: uint16, sub_cmd: uint16 ) = record { 
	rpc      : DCE_RPC_Header;
	todo     : padding[6]; # These fields are currently missing from DCE/RPC for some reason.
	opnum    : uint8;
	pipe_type: case $context.connection.determine_pipe_msg_type(rpc, opnum) of {
		1       -> atsvc_request : AT_SVC_Request(unicode, opnum);
		2       -> atsvc_reply   : AT_SVC_Reply(unicode, opnum);
		default -> unknown       : bytestring &restofdata; 
	};
=======
%extern{
	#include "DCE_RPC.h"
%}

refine connection SMB_Conn += {

	function get_tree_is_pipe(tree_id: uint16): bool
		%{
		if ( tree_is_pipe_map.count(tree_id) == 0 )
			return false;
		return tree_is_pipe_map[tree_id];
		%}

	function set_tree_is_pipe(tree_id: uint16, is_pipe: bool): bool
		%{
		tree_is_pipe_map[tree_id] = is_pipe;
		return true;		
		%}

	%member{
		map<uint16,bool> tree_is_pipe_map;
	%}

	function proc_smb_pipe_message(val: SMB_Pipe_message, header: SMB_Header): bool
		%{
		switch ( ${val.rpc_header.PTYPE} ) {
		case DCE_RPC_REQUEST:
			if ( smb_pipe_request )
				BifEvent::generate_smb_pipe_request(bro_analyzer(), bro_analyzer()->Conn(), BuildHeaderVal(header), \
													${val.rpc_body.request.opnum});
			break;
		case DCE_RPC_RESPONSE:
			if ( smb_pipe_response )
				BifEvent::generate_smb_pipe_response(bro_analyzer(), bro_analyzer()->Conn(), BuildHeaderVal(header));
			break;
		case DCE_RPC_BIND_ACK:
			if ( smb_pipe_bind_ack_response )
				BifEvent::generate_smb_pipe_bind_ack_response(bro_analyzer(), bro_analyzer()->Conn(), BuildHeaderVal(header));
			break;
		case DCE_RPC_BIND:
			if ( smb_pipe_bind_request )
			   // TODO - the version number needs to be calculated properly
				BifEvent::generate_smb_pipe_bind_request(bro_analyzer(), bro_analyzer()->Conn(), BuildHeaderVal(header), \
												    new StringVal(analyzer::dce_rpc::uuid_to_string(bytestring_to_val(${val.rpc_body.bind.p_context_elem.p_cont_elem[0].abstract_syntax.if_uuid})->Bytes())), new StringVal(fmt("%d.0", ${val.rpc_body.bind.p_context_elem.p_cont_elem[0].abstract_syntax.if_version})));
			break;			
		}
		
		return true;
		%}
};

type SMB_Pipe_message(header: SMB_Header, byte_count: uint16) = record { 
	rpc_header : DCE_RPC_Header;
	rpc_body   : DCE_RPC_Body(rpc_header);
#	pipe_type: case $context.connection.determine_pipe_msg_type(rpc, opnum) of {
#		1       -> atsvc_request : AT_SVC_Request(unicode, opnum);
#		2       -> atsvc_reply   : AT_SVC_Reply(unicode, opnum);
#		default -> unknown       : bytestring &restofdata; 
#	};
} &let {
	proc: bool = $context.connection.proc_smb_pipe_message(this, header);
>>>>>>> 8654ce5c
} &byteorder = littleendian;

type SMB_RAP_message( unicode: bool, byte_count: uint16 ) = record { 

	rap_code : uint16;
	param_desc : SMB_string(unicode, offsetof(param_desc) );
	data_desc : SMB_string(unicode, offsetof(data_desc) );
	data : bytestring &restofdata; 

} &byteorder = littleendian;

type AT_SVC_Request(unicode: bool, opnum: uint8) = record {
 	empty: padding[1];
	op: case opnum of {
		0 -> add: AT_SVC_NetrJobAdd(unicode);
		default -> unknown: bytestring &restofdata;
	};
};

type AT_SVC_String_Pointer(unicode: bool) = record {
	referent_id : uint32;
	max_count   : uint32;
	offset	    : uint32;
	actual_count: uint32;
	string	    : SMB_string(unicode, offsetof(string));
};

type AT_SVC_NetrJobAdd(unicode: bool) = record {
	server       : AT_SVC_String_Pointer(unicode);
	unknown      : padding[2];
	job_time     : uint32;
	days_of_month: uint32;
	days_of_week : uint8;
	flags        : uint8;
	unknown2     : padding[2];
	command      : AT_SVC_String_Pointer(unicode);
<<<<<<< HEAD
} &let {
	proc: bool = $context.connection.proc_smb_atsvc_job_add(this);
=======
>>>>>>> 8654ce5c
};

type AT_SVC_Reply(unicode: bool, opnum: uint16) = record {
	op: case opnum of {
		0 -> add: AT_SVC_JobID(unicode);
		default -> unknown: bytestring &restofdata;
	};
};

type AT_SVC_JobID(unicode: bool) = record {
	id: uint32;
	status: uint32;
<<<<<<< HEAD
} &let {
	proc: bool = $context.connection.proc_smb_atsvc_job_id(this);
=======
>>>>>>> 8654ce5c
};<|MERGE_RESOLUTION|>--- conflicted
+++ resolved
@@ -3,46 +3,6 @@
 
 %include dce_rpc-protocol.pac
 
-<<<<<<< HEAD
-refine connection SMB_Conn += {
-       function proc_smb_atsvc_job_add(val: AT_SVC_NetrJobAdd): bool
-       		%{
-		if ( smb_atsvc_job_add )
-			{
-			BifEvent::generate_smb_atsvc_job_add(bro_analyzer(), bro_analyzer()->Conn(), smb_string2stringval(${val.server.string}), smb_string2stringval(${val.command.string}));
-			}
-		return true;
-		%}
-
-       function proc_smb_atsvc_job_id(val: AT_SVC_JobID): bool
-       		%{
-		if ( smb_atsvc_job_id )
-			{
-			BifEvent::generate_smb_atsvc_job_id(bro_analyzer(), bro_analyzer()->Conn(), ${val.id}, ${val.status});
-			}
-		return true;
-		%}
-
-	function determine_pipe_msg_type(hdr: DCE_RPC_Header, opnum: uint8): uint8
-		%{
-		if ( !is_atsvc ) return 0;
-		if ( ${hdr.PTYPE} == 0 && ${opnum} == 0 ) return 1;
-		if ( ${hdr.PTYPE} == 2 && ${opnum} == 0 ) return 2;
-		return 0;
-		%}
-
-};
-
-type SMB_Pipe_message( unicode: bool, byte_count: uint16, sub_cmd: uint16 ) = record { 
-	rpc      : DCE_RPC_Header;
-	todo     : padding[6]; # These fields are currently missing from DCE/RPC for some reason.
-	opnum    : uint8;
-	pipe_type: case $context.connection.determine_pipe_msg_type(rpc, opnum) of {
-		1       -> atsvc_request : AT_SVC_Request(unicode, opnum);
-		2       -> atsvc_reply   : AT_SVC_Reply(unicode, opnum);
-		default -> unknown       : bytestring &restofdata; 
-	};
-=======
 %extern{
 	#include "DCE_RPC.h"
 %}
@@ -104,7 +64,6 @@
 #	};
 } &let {
 	proc: bool = $context.connection.proc_smb_pipe_message(this, header);
->>>>>>> 8654ce5c
 } &byteorder = littleendian;
 
 type SMB_RAP_message( unicode: bool, byte_count: uint16 ) = record { 
@@ -141,11 +100,6 @@
 	flags        : uint8;
 	unknown2     : padding[2];
 	command      : AT_SVC_String_Pointer(unicode);
-<<<<<<< HEAD
-} &let {
-	proc: bool = $context.connection.proc_smb_atsvc_job_add(this);
-=======
->>>>>>> 8654ce5c
 };
 
 type AT_SVC_Reply(unicode: bool, opnum: uint16) = record {
@@ -158,9 +112,4 @@
 type AT_SVC_JobID(unicode: bool) = record {
 	id: uint32;
 	status: uint32;
-<<<<<<< HEAD
-} &let {
-	proc: bool = $context.connection.proc_smb_atsvc_job_id(this);
-=======
->>>>>>> 8654ce5c
 };