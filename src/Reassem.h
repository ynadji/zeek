--- conflicted
+++ resolved
@@ -127,14 +127,14 @@
 	 * Must not be called when the list is empty.
 	 */
 	const DataBlock& FirstBlock() const
-		{ return block_map.begin()->second; }
+		{ assert(block_map.size()); return block_map.begin()->second; }
 
 	/**
 	 * @return reference to the last data block in the list.
 	 * Must not be called when the list is empty.
 	 */
 	const DataBlock& LastBlock() const
-		{ return block_map.rbegin()->second; }
+		{ assert(block_map.size()); return block_map.rbegin()->second; }
 
 	/**
 	 * @return whether the list is empty.
@@ -310,14 +310,10 @@
 	static uint64_t sizes[REASSEM_NUM];
 };
 
-<<<<<<< HEAD
 inline DataBlock::~DataBlock()
 	{
 	reassembler->size_of_all_blocks -= Size();
 	Reassembler::total_size -= pad_size(upper - seq) + padded_sizeof(DataBlock);
 	Reassembler::sizes[rtype] -= pad_size(upper - seq) + padded_sizeof(DataBlock);
 	delete [] block;
-	}
-=======
-#endif
->>>>>>> 29677243
+	}