--- conflicted
+++ resolved
@@ -194,11 +194,7 @@
 
 				if ( ! (kp = SingleValHash(type_check, kp,
 							   rt->GetFieldType(i).get(),
-<<<<<<< HEAD
-							   rv_i, optional_attr)) )
-=======
-							   rv_i.get(), optional)) )
->>>>>>> d5b523cd
+							   rv_i.get(), optional_attr)) )
 					return nullptr;
 				}
 
@@ -523,13 +519,8 @@
 
 				auto rv_v = rv ? rv->GetField(i) : nullptr;
 				sz = SingleTypeKeySize(rt->GetFieldType(i).get(),
-<<<<<<< HEAD
-						       rv ? rv->GetField(i).get() : nullptr,
+						       rv_v.get(),
 						       type_check, sz, optional_attr,
-=======
-						       rv_v.get(),
-						       type_check, sz, optional,
->>>>>>> d5b523cd
 						       calc_static_size);
 				if ( ! sz )
 					return 0;
