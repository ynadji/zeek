/* enable IPV6 processing */
#cmakedefine BROv6

/* Old libpcap versions (< 0.6.1) need defining pcap_freecode and
   pcap_compile_nopcap */
#cmakedefine DONT_HAVE_LIBPCAP_PCAP_FREECODE

/* should explicitly declare socket() and friends */
#cmakedefine DO_SOCK_DECL

/* Define if you have the <getopt.h> header file. */
#cmakedefine HAVE_GETOPT_H

/* Define if you have the `getopt_long' function. */
#cmakedefine HAVE_GETOPT_LONG

/* Define if you have the `magic' library (-lmagic). */
#cmakedefine HAVE_LIBMAGIC

/* Define if you have the `z' library (-lz). */
#cmakedefine HAVE_LIBZ

/* We are on a Linux system */
#cmakedefine HAVE_LINUX

/* Define if you have the <magic.h> header file. */
#cmakedefine HAVE_MAGIC_H

/* Define if you have the `mallinfo' function. */
#cmakedefine HAVE_MALLINFO

/* Define if you have the <memory.h> header file. */
#cmakedefine HAVE_MEMORY_H

/* Define if you have the <netinet/if_ether.h> header file. */
#cmakedefine HAVE_NETINET_IF_ETHER_H

/* Define if you have the <netinet/ip6.h> header file. */
#cmakedefine HAVE_NETINET_IP6_H

/* Define if you have the <net/ethernet.h> header file. */
#cmakedefine HAVE_NET_ETHERNET_H

/* We are on a OpenBSD system */
#cmakedefine HAVE_OPENBSD

/* have os-proto.h */
#cmakedefine HAVE_OS_PROTO_H

/* Define if you have the <pcap-int.h> header file. */
#cmakedefine HAVE_PCAP_INT_H

/* line editing & history powers */
#cmakedefine HAVE_READLINE

/* Define if you have the `sigaction' function, but not `sigset'. */
#cmakedefine HAVE_SIGACTION

/* Define if you have the `sigset' function. */
#cmakedefine HAVE_SIGSET

/* Define if you have the `strcasestr' function. */
#cmakedefine HAVE_STRCASESTR

/* Define if you have the `strerror' function. */
#cmakedefine HAVE_STRERROR

/* Define if you have the `strsep' function. */
#cmakedefine HAVE_STRSEP

/* Define if you have the <sys/ethernet.h> header file. */
#cmakedefine HAVE_SYS_ETHERNET_H

/* Some libpcap versions use an extra parameter (error) in pcap_compile_nopcap
   */
#cmakedefine LIBPCAP_PCAP_COMPILE_NOPCAP_HAS_ERROR_PARAMETER

/* Include krb5.h */
#cmakedefine NEED_KRB5_H

/* Compatibility for Darwin */
#cmakedefine NEED_NAMESER_COMPAT_H

/* d2i_x509 uses const char** */
#cmakedefine OPENSSL_D2I_X509_USES_CONST_CHAR

/* Define as the return type of signal handlers (`int' or `void'). */
#define RETSIGTYPE @RETSIGTYPE@

/* signal function return value */
#define RETSIGVAL @RETSIGVAL@

/* have sin_len field in sockaddr_in */
#cmakedefine SIN_LEN

/* The size of `long int', as computed by sizeof. */
#define SIZEOF_LONG_INT @SIZEOF_LONG_INT@

/* The size of `long long', as computed by sizeof. */
#define SIZEOF_LONG_LONG @SIZEOF_LONG_LONG@

/* The size of `void *', as computed by sizeof. */
#define SIZEOF_VOID_P @SIZEOF_VOID_P@

/* should we declare syslog() and openlog() */
#cmakedefine SYSLOG_INT

/* Define if you have <sys/time.h> */
#cmakedefine HAVE_SYS_TIME_H

/* Define if you can safely include both <sys/time.h> and <time.h>. */
#cmakedefine TIME_WITH_SYS_TIME

/* GeoIP geographic lookup functionality */
#cmakedefine USE_GEOIP

/* Use Google's perftools */
#cmakedefine USE_PERFTOOLS

/* Version number of package */
#define VERSION "@VERSION@"

/* whether words are stored with the most significant byte first */
#cmakedefine WORDS_BIGENDIAN

/* ultrix can't hack const */
#cmakedefine NEED_ULTRIX_CONST_HACK
#ifdef NEED_ULTRIX_CONST_HACK
#define const
#endif

/* Define int32_t */
#cmakedefine int32_t @int32_t@

/* use sigset() instead of signal() */
#ifdef HAVE_SIGSET
#define signal sigset
#endif

/* define to int if socklen_t not available */
#cmakedefine socklen_t @socklen_t@

/* Define u_int16_t */
#cmakedefine u_int16_t @u_int16_t@

/* Define u_int32_t */
#cmakedefine u_int32_t @u_int32_t@

/* Define u_int8_t */
<<<<<<< HEAD
#define u_int8_t @U_INT8_T@
=======
#cmakedefine u_int8_t @u_int8_t@
>>>>>>> cde60768
<|MERGE_RESOLUTION|>--- conflicted
+++ resolved
@@ -147,8 +147,4 @@
 #cmakedefine u_int32_t @u_int32_t@
 
 /* Define u_int8_t */
-<<<<<<< HEAD
-#define u_int8_t @U_INT8_T@
-=======
-#cmakedefine u_int8_t @u_int8_t@
->>>>>>> cde60768
+#cmakedefine u_int8_t @u_int8_t@